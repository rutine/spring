/*
 * Copyright 2002-2017 the original author or authors.
 *
 * Licensed under the Apache License, Version 2.0 (the "License");
 * you may not use this file except in compliance with the License.
 * You may obtain a copy of the License at
 *
 *      https://www.apache.org/licenses/LICENSE-2.0
 *
 * Unless required by applicable law or agreed to in writing, software
 * distributed under the License is distributed on an "AS IS" BASIS,
 * WITHOUT WARRANTIES OR CONDITIONS OF ANY KIND, either express or implied.
 * See the License for the specific language governing permissions and
 * limitations under the License.
 */

package org.springframework.util;

import java.util.Comparator;
import java.util.LinkedHashMap;
import java.util.LinkedList;
import java.util.List;
import java.util.Map;
import java.util.concurrent.ConcurrentHashMap;
import java.util.regex.Matcher;
import java.util.regex.Pattern;

/**
 * {@link PathMatcher} implementation for Ant-style path patterns.
 *
 * <p>Part of this mapping code has been kindly borrowed from <a href="https://ant.apache.org">Apache Ant</a>.
 *
 * <p>The mapping matches URLs using the following rules:<br>
 * <ul>
 * <li>{@code ?} matches one character</li>
 * <li>{@code *} matches zero or more characters</li>
 * <li>{@code **} matches zero or more <em>directories</em> in a path</li>
 * <li>{@code {spring:[a-z]+}} matches the regexp {@code [a-z]+} as a path variable named "spring"</li>
 * </ul>
 *
 * <h3>Examples</h3>
 * <ul>
 * <li>{@code com/t?st.jsp} &mdash; matches {@code com/test.jsp} but also
 * {@code com/tast.jsp} or {@code com/txst.jsp}</li>
 * <li>{@code com/*.jsp} &mdash; matches all {@code .jsp} files in the
 * {@code com} directory</li>
 * <li><code>com/&#42;&#42;/test.jsp</code> &mdash; matches all {@code test.jsp}
 * files underneath the {@code com} path</li>
 * <li><code>org/springframework/&#42;&#42;/*.jsp</code> &mdash; matches all
 * {@code .jsp} files underneath the {@code org/springframework} path</li>
 * <li><code>org/&#42;&#42;/servlet/bla.jsp</code> &mdash; matches
 * {@code org/springframework/servlet/bla.jsp} but also
 * {@code org/springframework/testing/servlet/bla.jsp} and {@code org/servlet/bla.jsp}</li>
 * <li>{@code com/{filename:\\w+}.jsp} will match {@code com/test.jsp} and assign the value {@code test}
 * to the {@code filename} variable</li>
 * </ul>
 *
 * <p><strong>Note:</strong> a pattern and a path must both be absolute or must
 * both be relative in order for the two to match. Therefore it is recommended
 * that users of this implementation to sanitize patterns in order to prefix
 * them with "/" as it makes sense in the context in which they're used.
 *
 * @marker rutine
 * @author Alef Arendsen
 * @author Juergen Hoeller
 * @author Rob Harrop
 * @author Arjen Poutsma
 * @author Rossen Stoyanchev
 * @author Sam Brannen
 * @since 16.07.2003
 */
public class AntPathMatcher implements PathMatcher {

<<<<<<< HEAD
    /** Default path separator: "/" */
    public static final String DEFAULT_PATH_SEPARATOR = "/";

    private static final int CACHE_TURNOFF_THRESHOLD = 65536;

    private static final Pattern VARIABLE_PATTERN = Pattern.compile("\\{[^/]+?\\}");

    private static final char[] WILDCARD_CHARS = { '*', '?', '{' };


    private String pathSeparator;

    private PathSeparatorPatternCache pathSeparatorPatternCache;

    private boolean caseSensitive = true;

    private boolean trimTokens = false;

    private volatile Boolean cachePatterns;

    private final Map<String, String[]> tokenizedPatternCache = new ConcurrentHashMap<String, String[]>(256);

    final Map<String, AntPathStringMatcher> stringMatcherCache = new ConcurrentHashMap<String, AntPathStringMatcher>(256);


    /**
     * Create a new instance with the {@link #DEFAULT_PATH_SEPARATOR}.
     */
    public AntPathMatcher() {
        this.pathSeparator = DEFAULT_PATH_SEPARATOR;
        this.pathSeparatorPatternCache = new PathSeparatorPatternCache(DEFAULT_PATH_SEPARATOR);
    }

    /**
     * A convenient, alternative constructor to use with a custom path separator.
     * @param pathSeparator the path separator to use, must not be {@code null}.
     * @since 4.1
     */
    public AntPathMatcher(String pathSeparator) {
        Assert.notNull(pathSeparator, "'pathSeparator' is required");
        this.pathSeparator = pathSeparator;
        this.pathSeparatorPatternCache = new PathSeparatorPatternCache(pathSeparator);
    }


    /**
     * Set the path separator to use for pattern parsing.
     * <p>Default is "/", as in Ant.
     */
    public void setPathSeparator(String pathSeparator) {
        this.pathSeparator = (pathSeparator != null ? pathSeparator : DEFAULT_PATH_SEPARATOR);
        this.pathSeparatorPatternCache = new PathSeparatorPatternCache(this.pathSeparator);
    }

    /**
     * Specify whether to perform pattern matching in a case-sensitive fashion.
     * <p>Default is {@code true}. Switch this to {@code false} for case-insensitive matching.
     * @since 4.2
     */
    public void setCaseSensitive(boolean caseSensitive) {
        this.caseSensitive = caseSensitive;
    }

    /**
     * Specify whether to trim tokenized paths and patterns.
     * <p>Default is {@code false}.
     */
    public void setTrimTokens(boolean trimTokens) {
        this.trimTokens = trimTokens;
    }

    /**
     * Specify whether to cache parsed pattern metadata for patterns passed
     * into this matcher's {@link #match} method. A value of {@code true}
     * activates an unlimited pattern cache; a value of {@code false} turns
     * the pattern cache off completely.
     * <p>Default is for the cache to be on, but with the variant to automatically
     * turn it off when encountering too many patterns to cache at runtime
     * (the threshold is 65536), assuming that arbitrary permutations of patterns
     * are coming in, with little chance for encountering a recurring pattern.
     * @since 4.0.1
     * @see #getStringMatcher(String)
     */
    public void setCachePatterns(boolean cachePatterns) {
        this.cachePatterns = cachePatterns;
    }

    private void deactivatePatternCache() {
        this.cachePatterns = false;
        this.tokenizedPatternCache.clear();
        this.stringMatcherCache.clear();
    }


    @Override
    public boolean isPattern(String path) {
        return (path.indexOf('*') != -1 || path.indexOf('?') != -1);
    }

    @Override
    public boolean match(String pattern, String path) {
        return doMatch(pattern, path, true, null);
    }

    @Override
    public boolean matchStart(String pattern, String path) {
        return doMatch(pattern, path, false, null);
    }

    /**
     * Actually match the given {@code path} against the given {@code pattern}.
     * @param pattern the pattern to match against
     * @param path the path String to test
     * @param fullMatch whether a full pattern match is required (else a pattern match
     * as far as the given base path goes is sufficient)
     * @return {@code true} if the supplied {@code path} matched, {@code false} if it didn't
     */
    protected boolean doMatch(String pattern, String path, boolean fullMatch, Map<String, String> uriTemplateVariables) {
        if (path.startsWith(this.pathSeparator) != pattern.startsWith(this.pathSeparator)) {
            return false;
        }

        String[] pattDirs = tokenizePattern(pattern);
        if (fullMatch && this.caseSensitive && !isPotentialMatch(path, pattDirs)) {
            return false;
        }

        String[] pathDirs = tokenizePath(path);

        int pattIdxStart = 0;
        int pattIdxEnd = pattDirs.length - 1;
        int pathIdxStart = 0;
        int pathIdxEnd = pathDirs.length - 1;


        // 正向匹配
        // Match all elements up to the first **
        while (pattIdxStart <= pattIdxEnd && pathIdxStart <= pathIdxEnd) {
            String pattDir = pattDirs[pattIdxStart];
            if ("**".equals(pattDir)) {
                break;
            }
            if (!matchStrings(pattDir, pathDirs[pathIdxStart], uriTemplateVariables)) {
                return false;
            }
            pattIdxStart++;
            pathIdxStart++;
        }

        if (pathIdxStart > pathIdxEnd) {
            /**
             * 完全匹配, 判断都是以分隔符(/)结尾或都不是:
             *      pattern: /rutine/rutine/, /rutine/?utine/, /rutine/※/
             *      path:    /rutine/rutine/
             *      OR
             *      pattern: /rutine/rutine, /rutine/?utine, /rutine/※
             *      path:    /rutine/rutine
             */
            // Path is exhausted, only match if rest of pattern is * or **'s
            if (pattIdxStart > pattIdxEnd) {
                return (pattern.endsWith(this.pathSeparator) ? path.endsWith(this.pathSeparator) :
                        !path.endsWith(this.pathSeparator));
            }
            if (!fullMatch) {
                return true;
            }

            /**
             * pattern还剩一个部分未匹配, 判断是否:
             *      pattern: /rutine/rutine/※, /rutine/?utine/※, /rutine/※/※
             *      path:    /rutine/rutine/
             */
            if (pattIdxStart == pattIdxEnd && pattDirs[pattIdxStart].equals("*") && path.endsWith(this.pathSeparator)) {
                return true;
            }

            /**
             * pattern还剩多个部分未匹配, 判断pattern剩余部分都是※※:
             *      pattern: /rutine/rutine/※※/※※/※※/
             *      path:    /rutine/rutine/, /rutine/rutine
             */
            for (int i = pattIdxStart; i <= pattIdxEnd; i++) {
                if (!pattDirs[i].equals("**")) {
                    return false;
                }
            }
            return true;
        }
        /**
         * path还剩部分未匹配, pattern已匹配完(如果存在※※就不会进这里):
         *      pattern: /rutine/rutine/, /rutine/?utine/, /rutine/※/
         *      path:    /rutine/rutine/rutine/
         */
        else if (pattIdxStart > pattIdxEnd) {
            // String not exhausted, but pattern is. Failure.
            return false;
        }
        else if (!fullMatch && "**".equals(pattDirs[pattIdxStart])) {
            // Path start definitely matches due to "**" part in pattern.
            return true;
        }

        // 逆向匹配
        // up to last '**'
        while (pattIdxStart <= pattIdxEnd && pathIdxStart <= pathIdxEnd) {
            String pattDir = pattDirs[pattIdxEnd];
            if (pattDir.equals("**")) {
                break;
            }
            if (!matchStrings(pattDir, pathDirs[pathIdxEnd], uriTemplateVariables)) {
                return false;
            }
            pattIdxEnd--;
            pathIdxEnd--;
        }
        if (pathIdxStart > pathIdxEnd) {
            // String is exhausted
            for (int i = pattIdxStart; i <= pattIdxEnd; i++) {
                if (!pattDirs[i].equals("**")) {
                    return false;
                }
            }
            return true;
        }

        // 例如:
        // pattern: /rutine/**/rutine/**/rutine
        // path:    /rutine/a/rutine/b/rutine
        // pattIdxStart=1 pattIdxEnd=3
        // pathIdxStart=1 pathIdxEnd=3
        while (pattIdxStart != pattIdxEnd && pathIdxStart <= pathIdxEnd) {
            int patIdxTmp = -1;
            for (int i = pattIdxStart + 1; i <= pattIdxEnd; i++) {
                if (pattDirs[i].equals("**")) {
                    patIdxTmp = i;
                    break;
                }
            }
            if (patIdxTmp == pattIdxStart + 1) {
                // '**/**' situation, so skip one
                pattIdxStart++;
                continue;
            }
            // 找到patIdxTmp=3 pattIdxStart=2
            // Find the pattern between padIdxStart & padIdxTmp in str between
            // strIdxStart & strIdxEnd
            int patLength = (patIdxTmp - pattIdxStart - 1); // 1 -> rutine
            int strLength = (pathIdxEnd - pathIdxStart + 1); // 3 -> a/rutine/b
            int foundIdx = -1;

            strLoop:
            for (int i = 0; i <= strLength - patLength; i++) {
                for (int j = 0; j < patLength; j++) {
                    String subPat = pattDirs[pattIdxStart + j + 1];
                    String subStr = pathDirs[pathIdxStart + i + j];
                    if (!matchStrings(subPat, subStr, uriTemplateVariables)) {
                        continue strLoop;
                    }
                }
                foundIdx = pathIdxStart + i;
                break;
            }

            // foundIdx=3
            if (foundIdx == -1) {
                return false;
            }

            pattIdxStart = patIdxTmp;
            pathIdxStart = foundIdx + patLength;
        }

        for (int i = pattIdxStart; i <= pattIdxEnd; i++) {
            if (!pattDirs[i].equals("**")) {
                return false;
            }
        }

        return true;
    }

    private boolean isPotentialMatch(String path, String[] pattDirs) {
        if (!this.trimTokens) {
            char[] pathChars = path.toCharArray();
            int pos = 0;
            for (String pattDir : pattDirs) {
                int skipped = skipSeparator(path, pos, this.pathSeparator);
                pos += skipped;
                skipped = skipSegment(pathChars, pos, pattDir);
                if (skipped < pattDir.length()) {
                    if (skipped > 0) {
                        return true;
                    }
                    return (pattDir.length() > 0) && isWildcardChar(pattDir.charAt(0));
                }
                pos += skipped;
            }
        }
        return true;
    }

    private int skipSegment(char[] chars, int pos, String prefix) {
        int skipped = 0;
        for (char c : prefix.toCharArray()) {
            if (isWildcardChar(c)) {
                return skipped;
            }
            else if (pos + skipped >= chars.length) {
                return 0;
            }
            else if (chars[pos + skipped] == c) {
                skipped++;
            }
        }
        return skipped;
    }

    private int skipSeparator(String path, int pos, String separator) {
        int skipped = 0;
        while (path.startsWith(separator, pos + skipped)) {
            skipped += separator.length();
        }
        return skipped;
    }

    private boolean isWildcardChar(char c) {
        for (char candidate : WILDCARD_CHARS) {
            if (c == candidate) {
                return true;
            }
        }
        return false;
    }

    /**
     * Tokenize the given path pattern into parts, based on this matcher's settings.
     * <p>Performs caching based on {@link #setCachePatterns}, delegating to
     * {@link #tokenizePath(String)} for the actual tokenization algorithm.
     * @param pattern the pattern to tokenize
     * @return the tokenized pattern parts
     */
    protected String[] tokenizePattern(String pattern) {
        String[] tokenized = null;
        Boolean cachePatterns = this.cachePatterns;
        if (cachePatterns == null || cachePatterns.booleanValue()) {
            tokenized = this.tokenizedPatternCache.get(pattern);
        }
        if (tokenized == null) {
            tokenized = tokenizePath(pattern);
            if (cachePatterns == null && this.tokenizedPatternCache.size() >= CACHE_TURNOFF_THRESHOLD) {
                // Try to adapt to the runtime situation that we're encountering:
                // There are obviously too many different patterns coming in here...
                // So let's turn off the cache since the patterns are unlikely to be reoccurring.
                deactivatePatternCache();
                return tokenized;
            }
            if (cachePatterns == null || cachePatterns.booleanValue()) {
                this.tokenizedPatternCache.put(pattern, tokenized);
            }
        }
        return tokenized;
    }

    /**
     * Tokenize the given path String into parts, based on this matcher's settings.
     * @param path the path to tokenize
     * @return the tokenized path parts
     */
    protected String[] tokenizePath(String path) {
        return StringUtils.tokenizeToStringArray(path, this.pathSeparator, this.trimTokens, true);
    }

    /**
     * Test whether or not a string matches against a pattern.
     * @param pattern the pattern to match against (never {@code null})
     * @param str the String which must be matched against the pattern (never {@code null})
     * @return {@code true} if the string matches against the pattern, or {@code false} otherwise
     */
    private boolean matchStrings(String pattern, String str, Map<String, String> uriTemplateVariables) {
        return getStringMatcher(pattern).matchStrings(str, uriTemplateVariables);
    }

    /**
     * Build or retrieve an {@link AntPathStringMatcher} for the given pattern.
     * <p>The default implementation checks this AntPathMatcher's internal cache
     * (see {@link #setCachePatterns}), creating a new AntPathStringMatcher instance
     * if no cached copy is found.
     * <p>When encountering too many patterns to cache at runtime (the threshold is 65536),
     * it turns the default cache off, assuming that arbitrary permutations of patterns
     * are coming in, with little chance for encountering a recurring pattern.
     * <p>This method may be overridden to implement a custom cache strategy.
     * @param pattern the pattern to match against (never {@code null})
     * @return a corresponding AntPathStringMatcher (never {@code null})
     * @see #setCachePatterns
     */
    protected AntPathStringMatcher getStringMatcher(String pattern) {
        AntPathStringMatcher matcher = null;
        Boolean cachePatterns = this.cachePatterns;
        if (cachePatterns == null || cachePatterns.booleanValue()) {
            matcher = this.stringMatcherCache.get(pattern);
        }
        if (matcher == null) {
            matcher = new AntPathStringMatcher(pattern, this.caseSensitive);
            if (cachePatterns == null && this.stringMatcherCache.size() >= CACHE_TURNOFF_THRESHOLD) {
                // Try to adapt to the runtime situation that we're encountering:
                // There are obviously too many different patterns coming in here...
                // So let's turn off the cache since the patterns are unlikely to be reoccurring.
                deactivatePatternCache();
                return matcher;
            }
            if (cachePatterns == null || cachePatterns.booleanValue()) {
                this.stringMatcherCache.put(pattern, matcher);
            }
        }
        return matcher;
    }

    /**
     * Given a pattern and a full path, determine the pattern-mapped part. <p>For example: <ul>
     * <li>'{@code /docs/cvs/commit.html}' and '{@code /docs/cvs/commit.html} -> ''</li>
     * <li>'{@code /docs/*}' and '{@code /docs/cvs/commit} -> '{@code cvs/commit}'</li>
     * <li>'{@code /docs/cvs/*.html}' and '{@code /docs/cvs/commit.html} -> '{@code commit.html}'</li>
     * <li>'{@code /docs/**}' and '{@code /docs/cvs/commit} -> '{@code cvs/commit}'</li>
     * <li>'{@code /docs/**\/*.html}' and '{@code /docs/cvs/commit.html} -> '{@code cvs/commit.html}'</li>
     * <li>'{@code /*.html}' and '{@code /docs/cvs/commit.html} -> '{@code docs/cvs/commit.html}'</li>
     * <li>'{@code *.html}' and '{@code /docs/cvs/commit.html} -> '{@code /docs/cvs/commit.html}'</li>
     * <li>'{@code *}' and '{@code /docs/cvs/commit.html} -> '{@code /docs/cvs/commit.html}'</li> </ul>
     * <p>Assumes that {@link #match} returns {@code true} for '{@code pattern}' and '{@code path}', but
     * does <strong>not</strong> enforce this.
     */
    @Override
    public String extractPathWithinPattern(String pattern, String path) {
        String[] patternParts = StringUtils.tokenizeToStringArray(pattern, this.pathSeparator, this.trimTokens, true);
        String[] pathParts = StringUtils.tokenizeToStringArray(path, this.pathSeparator, this.trimTokens, true);
        StringBuilder builder = new StringBuilder();
        boolean pathStarted = false;

        for (int segment = 0; segment < patternParts.length; segment++) {
            String patternPart = patternParts[segment];
            if (patternPart.indexOf('*') > -1 || patternPart.indexOf('?') > -1) {
                for (; segment < pathParts.length; segment++) {
                    if (pathStarted || (segment == 0 && !pattern.startsWith(this.pathSeparator))) {
                        builder.append(this.pathSeparator);
                    }
                    builder.append(pathParts[segment]);
                    pathStarted = true;
                }
            }
        }

        return builder.toString();
    }

    @Override
    public Map<String, String> extractUriTemplateVariables(String pattern, String path) {
        Map<String, String> variables = new LinkedHashMap<String, String>();
        boolean result = doMatch(pattern, path, true, variables);
        if (!result) {
            throw new IllegalStateException("Pattern \"" + pattern + "\" is not a match for \"" + path + "\"");
        }
        return variables;
    }

    /**
     * Combine two patterns into a new pattern.
     * <p>This implementation simply concatenates the two patterns, unless
     * the first pattern contains a file extension match (e.g., {@code *.html}).
     * In that case, the second pattern will be merged into the first. Otherwise,
     * an {@code IllegalArgumentException} will be thrown.
     * <h3>Examples</h3>
     * <table border="1">
     * <tr><th>Pattern 1</th><th>Pattern 2</th><th>Result</th></tr>
     * <tr><td>{@code null}</td><td>{@code null}</td><td>&nbsp;</td></tr>
     * <tr><td>/hotels</td><td>{@code null}</td><td>/hotels</td></tr>
     * <tr><td>{@code null}</td><td>/hotels</td><td>/hotels</td></tr>
     * <tr><td>/hotels</td><td>/bookings</td><td>/hotels/bookings</td></tr>
     * <tr><td>/hotels</td><td>bookings</td><td>/hotels/bookings</td></tr>
     * <tr><td>/hotels/*</td><td>/bookings</td><td>/hotels/bookings</td></tr>
     * <tr><td>/hotels/&#42;&#42;</td><td>/bookings</td><td>/hotels/&#42;&#42;/bookings</td></tr>
     * <tr><td>/hotels</td><td>{hotel}</td><td>/hotels/{hotel}</td></tr>
     * <tr><td>/hotels/*</td><td>{hotel}</td><td>/hotels/{hotel}</td></tr>
     * <tr><td>/hotels/&#42;&#42;</td><td>{hotel}</td><td>/hotels/&#42;&#42;/{hotel}</td></tr>
     * <tr><td>/*.html</td><td>/hotels.html</td><td>/hotels.html</td></tr>
     * <tr><td>/*.html</td><td>/hotels</td><td>/hotels.html</td></tr>
     * <tr><td>/*.html</td><td>/*.txt</td><td>{@code IllegalArgumentException}</td></tr>
     * </table>
     * @param pattern1 the first pattern
     * @param pattern2 the second pattern
     * @return the combination of the two patterns
     * @throws IllegalArgumentException if the two patterns cannot be combined
     */
    @Override
    public String combine(String pattern1, String pattern2) {
        if (!StringUtils.hasText(pattern1) && !StringUtils.hasText(pattern2)) {
            return "";
        }
        if (!StringUtils.hasText(pattern1)) {
            return pattern2;
        }
        if (!StringUtils.hasText(pattern2)) {
            return pattern1;
        }

        boolean pattern1ContainsUriVar = (pattern1.indexOf('{') != -1);
        if (!pattern1.equals(pattern2) && !pattern1ContainsUriVar && match(pattern1, pattern2)) {
            // /* + /hotel -> /hotel ; "/*.*" + "/*.html" -> /*.html
            // However /user + /user -> /usr/user ; /{foo} + /bar -> /{foo}/bar
            return pattern2;
        }

        // /hotels/* + /booking -> /hotels/booking
        // /hotels/* + booking -> /hotels/booking
        if (pattern1.endsWith(this.pathSeparatorPatternCache.getEndsOnWildCard())) {
            return concat(pattern1.substring(0, pattern1.length() - 2), pattern2);
        }

        // /hotels/** + /booking -> /hotels/**/booking
        // /hotels/** + booking -> /hotels/**/booking
        if (pattern1.endsWith(this.pathSeparatorPatternCache.getEndsOnDoubleWildCard())) {
            return concat(pattern1, pattern2);
        }

        int starDotPos1 = pattern1.indexOf("*.");
        if (pattern1ContainsUriVar || starDotPos1 == -1 || this.pathSeparator.equals(".")) {
            // simply concatenate the two patterns
            return concat(pattern1, pattern2);
        }

        String ext1 = pattern1.substring(starDotPos1 + 1);
        int dotPos2 = pattern2.indexOf('.');
        String file2 = (dotPos2 == -1 ? pattern2 : pattern2.substring(0, dotPos2));
        String ext2 = (dotPos2 == -1 ? "" : pattern2.substring(dotPos2));
        boolean ext1All = (ext1.equals(".*") || ext1.equals(""));
        boolean ext2All = (ext2.equals(".*") || ext2.equals(""));
        if (!ext1All && !ext2All) {
            throw new IllegalArgumentException("Cannot combine patterns: " + pattern1 + " vs " + pattern2);
        }
        String ext = (ext1All ? ext2 : ext1);
        return file2 + ext;
    }

    private String concat(String path1, String path2) {
        boolean path1EndsWithSeparator = path1.endsWith(this.pathSeparator);
        boolean path2StartsWithSeparator = path2.startsWith(this.pathSeparator);

        if (path1EndsWithSeparator && path2StartsWithSeparator) {
            return path1 + path2.substring(1);
        }
        else if (path1EndsWithSeparator || path2StartsWithSeparator) {
            return path1 + path2;
        }
        else {
            return path1 + this.pathSeparator + path2;
        }
    }

    /**
     * Given a full path, returns a {@link Comparator} suitable for sorting patterns in order of
     * explicitness.
     * <p>This{@code Comparator} will {@linkplain java.util.Collections#sort(List, Comparator) sort}
     * a list so that more specific patterns (without uri templates or wild cards) come before
     * generic patterns. So given a list with the following patterns:
     * <ol>
     * <li>{@code /hotels/new}</li>
     * <li>{@code /hotels/{hotel}}</li> <li>{@code /hotels/*}</li>
     * </ol>
     * the returned comparator will sort this list so that the order will be as indicated.
     * <p>The full path given as parameter is used to test for exact matches. So when the given path
     * is {@code /hotels/2}, the pattern {@code /hotels/2} will be sorted before {@code /hotels/1}.
     * @param path the full path to use for comparison
     * @return a comparator capable of sorting patterns in order of explicitness
     */
    @Override
    public Comparator<String> getPatternComparator(String path) {
        return new AntPatternComparator(path);
    }


    /**
     * AntPathPattern转换成标准Pattern表达式
     *
     * Tests whether or not a string matches against a pattern via a {@link Pattern}.
     * <p>The pattern may contain special characters: '*' means zero or more characters; '?' means one and
     * only one character; '{' and '}' indicate a URI template pattern. For example <tt>/users/{user}</tt>.
     */
    protected static class AntPathStringMatcher {

        //主要分成三部分: ? * {}
        private static final Pattern GLOB_PATTERN = Pattern.compile("\\?|\\*|\\{((?:\\{[^/]+?\\}|[^/{}]|\\\\[{}])+?)\\}");

        private static final String DEFAULT_VARIABLE_PATTERN = "(.*)";

        private final Pattern pattern;

        private final List<String> variableNames = new LinkedList<String>();

        public AntPathStringMatcher(String pattern) {
            this(pattern, true);
        }

        public AntPathStringMatcher(String pattern, boolean caseSensitive) {
            StringBuilder patternBuilder = new StringBuilder();
            Matcher matcher = GLOB_PATTERN.matcher(pattern);
            int end = 0;
            while (matcher.find()) {
                patternBuilder.append(quote(pattern, end, matcher.start()));
                String match = matcher.group();
                if ("?".equals(match)) {
                    patternBuilder.append('.');
                }
                else if ("*".equals(match)) {
                    patternBuilder.append(".*");
                }
                else if (match.startsWith("{") && match.endsWith("}")) {
                    int colonIdx = match.indexOf(':');
                    if (colonIdx == -1) {
                        patternBuilder.append(DEFAULT_VARIABLE_PATTERN);
                        this.variableNames.add(matcher.group(1));
                    }
                    else {
                        // {name:path}
                        String variablePattern = match.substring(colonIdx + 1, match.length() - 1);
                        patternBuilder.append('(');
                        patternBuilder.append(variablePattern);
                        patternBuilder.append(')');
                        String variableName = match.substring(1, colonIdx);
                        this.variableNames.add(variableName);
                    }
                }
                end = matcher.end();
            }
            patternBuilder.append(quote(pattern, end, pattern.length()));
            this.pattern = (caseSensitive ? Pattern.compile(patternBuilder.toString()) :
                    Pattern.compile(patternBuilder.toString(), Pattern.CASE_INSENSITIVE));
        }

        private String quote(String s, int start, int end) {
            if (start == end) {
                return "";
            }
            return Pattern.quote(s.substring(start, end));
        }

        /**
         * Main entry point.
         * @return {@code true} if the string matches against the pattern, or {@code false} otherwise.
         */
        public boolean matchStrings(String str, Map<String, String> uriTemplateVariables) {
            Matcher matcher = this.pattern.matcher(str);
            if (matcher.matches()) {
                if (uriTemplateVariables != null) {
                    // SPR-8455
                    if (this.variableNames.size() != matcher.groupCount()) {
                        throw new IllegalArgumentException("The number of capturing groups in the pattern segment " +
                                this.pattern + " does not match the number of URI template variables it defines, " +
                                "which can occur if capturing groups are used in a URI template regex. " +
                                "Use non-capturing groups instead.");
                    }
                    for (int i = 1; i <= matcher.groupCount(); i++) {
                        String name = this.variableNames.get(i - 1);
                        String value = matcher.group(i);
                        uriTemplateVariables.put(name, value);
                    }
                }
                return true;
            }
            else {
                return false;
            }
        }
    }


    /**
     * The default {@link Comparator} implementation returned by
     * {@link #getPatternComparator(String)}.
     * <p>In order, the most "generic" pattern is determined by the following:
     * <ul>
     * <li>if it's null or a capture all pattern (i.e. it is equal to "/**")</li>
     * <li>if the other pattern is an actual match</li>
     * <li>if it's a catch-all pattern (i.e. it ends with "**"</li>
     * <li>if it's got more "*" than the other pattern</li>
     * <li>if it's got more "{foo}" than the other pattern</li>
     * <li>if it's shorter than the other pattern</li>
     * </ul>
     */
    protected static class AntPatternComparator implements Comparator<String> {

        // 用于判断哪个pattern更接近这个path, 值越小越接近
        private final String path;

        public AntPatternComparator(String path) {
            this.path = path;
        }

        /**
         * Compare two patterns to determine which should match first, i.e. which
         * is the most specific regarding the current path.
         * @return a negative integer, zero, or a positive integer as pattern1 is
         * more specific, equally specific, or less specific than pattern2.
         */
        @Override
        public int compare(String pattern1, String pattern2) {
            PatternInfo info1 = new PatternInfo(pattern1);
            PatternInfo info2 = new PatternInfo(pattern2);

            if (info1.isLeastSpecific() && info2.isLeastSpecific()) {
                return 0;
            }
            else if (info1.isLeastSpecific()) {
                return 1;
            }
            else if (info2.isLeastSpecific()) {
                return -1;
            }

            boolean pattern1EqualsPath = pattern1.equals(path);
            boolean pattern2EqualsPath = pattern2.equals(path);
            if (pattern1EqualsPath && pattern2EqualsPath) {
                return 0;
            }
            else if (pattern1EqualsPath) {
                return -1;
            }
            else if (pattern2EqualsPath) {
                return 1;
            }

            if (info1.isPrefixPattern() && info2.getDoubleWildcards() == 0) {
                return 1;
            }
            else if (info2.isPrefixPattern() && info1.getDoubleWildcards() == 0) {
                return -1;
            }

            if (info1.getTotalCount() != info2.getTotalCount()) {
                return info1.getTotalCount() - info2.getTotalCount();
            }

            if (info1.getLength() != info2.getLength()) {
                return info2.getLength() - info1.getLength();
            }

            if (info1.getSingleWildcards() < info2.getSingleWildcards()) {
                return -1;
            }
            else if (info2.getSingleWildcards() < info1.getSingleWildcards()) {
                return 1;
            }

            if (info1.getUriVars() < info2.getUriVars()) {
                return -1;
            }
            else if (info2.getUriVars() < info1.getUriVars()) {
                return 1;
            }

            return 0;
        }


        /**
         * Value class that holds information about the pattern, e.g. number of
         * occurrences of "*", "**", and "{" pattern elements.
         */
        private static class PatternInfo {

            private final String pattern;

            private int uriVars;

            private int singleWildcards;

            private int doubleWildcards;

            private boolean catchAllPattern;

            private boolean prefixPattern;

            private Integer length;

            public PatternInfo(String pattern) {
                this.pattern = pattern;
                if (this.pattern != null) {
                    initCounters();
                    this.catchAllPattern = this.pattern.equals("/**");
                    this.prefixPattern = !this.catchAllPattern && this.pattern.endsWith("/**");
                }
                if (this.uriVars == 0) {
                    this.length = (this.pattern != null ? this.pattern.length() : 0);
                }
            }

            protected void initCounters() {
                int pos = 0;
                while (pos < this.pattern.length()) {
                    if (this.pattern.charAt(pos) == '{') {
                        this.uriVars++;
                        pos++;
                    }
                    else if (this.pattern.charAt(pos) == '*') {
                        if (pos + 1 < this.pattern.length() && this.pattern.charAt(pos + 1) == '*') {
                            this.doubleWildcards++;
                            pos += 2;
                        }
                        else if (pos > 0 && !this.pattern.substring(pos - 1).equals(".*")) {
                            this.singleWildcards++;
                            pos++;
                        }
                        else {
                            pos++;
                        }
                    }
                    else {
                        pos++;
                    }
                }
            }

            public int getUriVars() {
                return this.uriVars;
            }

            public int getSingleWildcards() {
                return this.singleWildcards;
            }

            public int getDoubleWildcards() {
                return this.doubleWildcards;
            }

            public boolean isLeastSpecific() {
                return (this.pattern == null || this.catchAllPattern);
            }

            public boolean isPrefixPattern() {
                return this.prefixPattern;
            }

            public int getTotalCount() {
                return this.uriVars + this.singleWildcards + (2 * this.doubleWildcards);
            }

            /**
             * Returns the length of the given pattern, where template variables are considered to be 1 long.
             */
            public int getLength() {
                if (this.length == null) {
                    this.length = VARIABLE_PATTERN.matcher(this.pattern).replaceAll("#").length();
                }
                return this.length;
            }
        }
    }


    /**
     * 定义: 文件分隔符 + 简单匹配规则
     *
     * A simple cache for patterns that depend on the configured path separator.
     */
    private static class PathSeparatorPatternCache {

        private final String endsOnWildCard;

        private final String endsOnDoubleWildCard;

        public PathSeparatorPatternCache(String pathSeparator) {
            this.endsOnWildCard = pathSeparator + "*";
            this.endsOnDoubleWildCard = pathSeparator + "**";
        }

        public String getEndsOnWildCard() {
            return this.endsOnWildCard;
        }

        public String getEndsOnDoubleWildCard() {
            return this.endsOnDoubleWildCard;
        }
    }
=======
	/** Default path separator: "/" */
	public static final String DEFAULT_PATH_SEPARATOR = "/";

	private static final int CACHE_TURNOFF_THRESHOLD = 65536;

	private static final Pattern VARIABLE_PATTERN = Pattern.compile("\\{[^/]+?\\}");

	private static final char[] WILDCARD_CHARS = { '*', '?', '{' };


	private String pathSeparator;

	private PathSeparatorPatternCache pathSeparatorPatternCache;

	private boolean caseSensitive = true;

	private boolean trimTokens = false;

	private volatile Boolean cachePatterns;

	private final Map<String, String[]> tokenizedPatternCache = new ConcurrentHashMap<String, String[]>(256);

	final Map<String, AntPathStringMatcher> stringMatcherCache = new ConcurrentHashMap<String, AntPathStringMatcher>(256);


	/**
	 * Create a new instance with the {@link #DEFAULT_PATH_SEPARATOR}.
	 */
	public AntPathMatcher() {
		this.pathSeparator = DEFAULT_PATH_SEPARATOR;
		this.pathSeparatorPatternCache = new PathSeparatorPatternCache(DEFAULT_PATH_SEPARATOR);
	}

	/**
	 * A convenient, alternative constructor to use with a custom path separator.
	 * @param pathSeparator the path separator to use, must not be {@code null}.
	 * @since 4.1
	 */
	public AntPathMatcher(String pathSeparator) {
		Assert.notNull(pathSeparator, "'pathSeparator' is required");
		this.pathSeparator = pathSeparator;
		this.pathSeparatorPatternCache = new PathSeparatorPatternCache(pathSeparator);
	}


	/**
	 * Set the path separator to use for pattern parsing.
	 * <p>Default is "/", as in Ant.
	 */
	public void setPathSeparator(String pathSeparator) {
		this.pathSeparator = (pathSeparator != null ? pathSeparator : DEFAULT_PATH_SEPARATOR);
		this.pathSeparatorPatternCache = new PathSeparatorPatternCache(this.pathSeparator);
	}

	/**
	 * Specify whether to perform pattern matching in a case-sensitive fashion.
	 * <p>Default is {@code true}. Switch this to {@code false} for case-insensitive matching.
	 * @since 4.2
	 */
	public void setCaseSensitive(boolean caseSensitive) {
		this.caseSensitive = caseSensitive;
	}

	/**
	 * Specify whether to trim tokenized paths and patterns.
	 * <p>Default is {@code false}.
	 */
	public void setTrimTokens(boolean trimTokens) {
		this.trimTokens = trimTokens;
	}

	/**
	 * Specify whether to cache parsed pattern metadata for patterns passed
	 * into this matcher's {@link #match} method. A value of {@code true}
	 * activates an unlimited pattern cache; a value of {@code false} turns
	 * the pattern cache off completely.
	 * <p>Default is for the cache to be on, but with the variant to automatically
	 * turn it off when encountering too many patterns to cache at runtime
	 * (the threshold is 65536), assuming that arbitrary permutations of patterns
	 * are coming in, with little chance for encountering a recurring pattern.
	 * @since 4.0.1
	 * @see #getStringMatcher(String)
	 */
	public void setCachePatterns(boolean cachePatterns) {
		this.cachePatterns = cachePatterns;
	}

	private void deactivatePatternCache() {
		this.cachePatterns = false;
		this.tokenizedPatternCache.clear();
		this.stringMatcherCache.clear();
	}


	@Override
	public boolean isPattern(String path) {
		return (path.indexOf('*') != -1 || path.indexOf('?') != -1);
	}

	@Override
	public boolean match(String pattern, String path) {
		return doMatch(pattern, path, true, null);
	}

	@Override
	public boolean matchStart(String pattern, String path) {
		return doMatch(pattern, path, false, null);
	}

	/**
	 * Actually match the given {@code path} against the given {@code pattern}.
	 * @param pattern the pattern to match against
	 * @param path the path String to test
	 * @param fullMatch whether a full pattern match is required (else a pattern match
	 * as far as the given base path goes is sufficient)
	 * @return {@code true} if the supplied {@code path} matched, {@code false} if it didn't
	 */
	protected boolean doMatch(String pattern, String path, boolean fullMatch, Map<String, String> uriTemplateVariables) {
		if (path.startsWith(this.pathSeparator) != pattern.startsWith(this.pathSeparator)) {
			return false;
		}

		String[] pattDirs = tokenizePattern(pattern);
		if (fullMatch && this.caseSensitive && !isPotentialMatch(path, pattDirs)) {
			return false;
		}

		String[] pathDirs = tokenizePath(path);

		int pattIdxStart = 0;
		int pattIdxEnd = pattDirs.length - 1;
		int pathIdxStart = 0;
		int pathIdxEnd = pathDirs.length - 1;

		// Match all elements up to the first **
		while (pattIdxStart <= pattIdxEnd && pathIdxStart <= pathIdxEnd) {
			String pattDir = pattDirs[pattIdxStart];
			if ("**".equals(pattDir)) {
				break;
			}
			if (!matchStrings(pattDir, pathDirs[pathIdxStart], uriTemplateVariables)) {
				return false;
			}
			pattIdxStart++;
			pathIdxStart++;
		}

		if (pathIdxStart > pathIdxEnd) {
			// Path is exhausted, only match if rest of pattern is * or **'s
			if (pattIdxStart > pattIdxEnd) {
				return (pattern.endsWith(this.pathSeparator) == path.endsWith(this.pathSeparator));
			}
			if (!fullMatch) {
				return true;
			}
			if (pattIdxStart == pattIdxEnd && pattDirs[pattIdxStart].equals("*") && path.endsWith(this.pathSeparator)) {
				return true;
			}
			for (int i = pattIdxStart; i <= pattIdxEnd; i++) {
				if (!pattDirs[i].equals("**")) {
					return false;
				}
			}
			return true;
		}
		else if (pattIdxStart > pattIdxEnd) {
			// String not exhausted, but pattern is. Failure.
			return false;
		}
		else if (!fullMatch && "**".equals(pattDirs[pattIdxStart])) {
			// Path start definitely matches due to "**" part in pattern.
			return true;
		}

		// up to last '**'
		while (pattIdxStart <= pattIdxEnd && pathIdxStart <= pathIdxEnd) {
			String pattDir = pattDirs[pattIdxEnd];
			if (pattDir.equals("**")) {
				break;
			}
			if (!matchStrings(pattDir, pathDirs[pathIdxEnd], uriTemplateVariables)) {
				return false;
			}
			pattIdxEnd--;
			pathIdxEnd--;
		}
		if (pathIdxStart > pathIdxEnd) {
			// String is exhausted
			for (int i = pattIdxStart; i <= pattIdxEnd; i++) {
				if (!pattDirs[i].equals("**")) {
					return false;
				}
			}
			return true;
		}

		while (pattIdxStart != pattIdxEnd && pathIdxStart <= pathIdxEnd) {
			int patIdxTmp = -1;
			for (int i = pattIdxStart + 1; i <= pattIdxEnd; i++) {
				if (pattDirs[i].equals("**")) {
					patIdxTmp = i;
					break;
				}
			}
			if (patIdxTmp == pattIdxStart + 1) {
				// '**/**' situation, so skip one
				pattIdxStart++;
				continue;
			}
			// Find the pattern between padIdxStart & padIdxTmp in str between
			// strIdxStart & strIdxEnd
			int patLength = (patIdxTmp - pattIdxStart - 1);
			int strLength = (pathIdxEnd - pathIdxStart + 1);
			int foundIdx = -1;

			strLoop:
			for (int i = 0; i <= strLength - patLength; i++) {
				for (int j = 0; j < patLength; j++) {
					String subPat = pattDirs[pattIdxStart + j + 1];
					String subStr = pathDirs[pathIdxStart + i + j];
					if (!matchStrings(subPat, subStr, uriTemplateVariables)) {
						continue strLoop;
					}
				}
				foundIdx = pathIdxStart + i;
				break;
			}

			if (foundIdx == -1) {
				return false;
			}

			pattIdxStart = patIdxTmp;
			pathIdxStart = foundIdx + patLength;
		}

		for (int i = pattIdxStart; i <= pattIdxEnd; i++) {
			if (!pattDirs[i].equals("**")) {
				return false;
			}
		}

		return true;
	}

	private boolean isPotentialMatch(String path, String[] pattDirs) {
		if (!this.trimTokens) {
			int pos = 0;
			for (String pattDir : pattDirs) {
				int skipped = skipSeparator(path, pos, this.pathSeparator);
				pos += skipped;
				skipped = skipSegment(path, pos, pattDir);
				if (skipped < pattDir.length()) {
					return (skipped > 0 || (pattDir.length() > 0 && isWildcardChar(pattDir.charAt(0))));
				}
				pos += skipped;
			}
		}
		return true;
	}

	private int skipSegment(String path, int pos, String prefix) {
		int skipped = 0;
		for (int i = 0; i < prefix.length(); i++) {
			char c = prefix.charAt(i);
			if (isWildcardChar(c)) {
				return skipped;
			}
			int currPos = pos + skipped;
			if (currPos >= path.length()) {
				return 0;
			}
			if (c == path.charAt(currPos)) {
				skipped++;
			}
		}
		return skipped;
	}

	private int skipSeparator(String path, int pos, String separator) {
		int skipped = 0;
		while (path.startsWith(separator, pos + skipped)) {
			skipped += separator.length();
		}
		return skipped;
	}

	private boolean isWildcardChar(char c) {
		for (char candidate : WILDCARD_CHARS) {
			if (c == candidate) {
				return true;
			}
		}
		return false;
	}

	/**
	 * Tokenize the given path pattern into parts, based on this matcher's settings.
	 * <p>Performs caching based on {@link #setCachePatterns}, delegating to
	 * {@link #tokenizePath(String)} for the actual tokenization algorithm.
	 * @param pattern the pattern to tokenize
	 * @return the tokenized pattern parts
	 */
	protected String[] tokenizePattern(String pattern) {
		String[] tokenized = null;
		Boolean cachePatterns = this.cachePatterns;
		if (cachePatterns == null || cachePatterns.booleanValue()) {
			tokenized = this.tokenizedPatternCache.get(pattern);
		}
		if (tokenized == null) {
			tokenized = tokenizePath(pattern);
			if (cachePatterns == null && this.tokenizedPatternCache.size() >= CACHE_TURNOFF_THRESHOLD) {
				// Try to adapt to the runtime situation that we're encountering:
				// There are obviously too many different patterns coming in here...
				// So let's turn off the cache since the patterns are unlikely to be reoccurring.
				deactivatePatternCache();
				return tokenized;
			}
			if (cachePatterns == null || cachePatterns.booleanValue()) {
				this.tokenizedPatternCache.put(pattern, tokenized);
			}
		}
		return tokenized;
	}

	/**
	 * Tokenize the given path String into parts, based on this matcher's settings.
	 * @param path the path to tokenize
	 * @return the tokenized path parts
	 */
	protected String[] tokenizePath(String path) {
		return StringUtils.tokenizeToStringArray(path, this.pathSeparator, this.trimTokens, true);
	}

	/**
	 * Test whether or not a string matches against a pattern.
	 * @param pattern the pattern to match against (never {@code null})
	 * @param str the String which must be matched against the pattern (never {@code null})
	 * @return {@code true} if the string matches against the pattern, or {@code false} otherwise
	 */
	private boolean matchStrings(String pattern, String str, Map<String, String> uriTemplateVariables) {
		return getStringMatcher(pattern).matchStrings(str, uriTemplateVariables);
	}

	/**
	 * Build or retrieve an {@link AntPathStringMatcher} for the given pattern.
	 * <p>The default implementation checks this AntPathMatcher's internal cache
	 * (see {@link #setCachePatterns}), creating a new AntPathStringMatcher instance
	 * if no cached copy is found.
	 * <p>When encountering too many patterns to cache at runtime (the threshold is 65536),
	 * it turns the default cache off, assuming that arbitrary permutations of patterns
	 * are coming in, with little chance for encountering a recurring pattern.
	 * <p>This method may be overridden to implement a custom cache strategy.
	 * @param pattern the pattern to match against (never {@code null})
	 * @return a corresponding AntPathStringMatcher (never {@code null})
	 * @see #setCachePatterns
	 */
	protected AntPathStringMatcher getStringMatcher(String pattern) {
		AntPathStringMatcher matcher = null;
		Boolean cachePatterns = this.cachePatterns;
		if (cachePatterns == null || cachePatterns.booleanValue()) {
			matcher = this.stringMatcherCache.get(pattern);
		}
		if (matcher == null) {
			matcher = new AntPathStringMatcher(pattern, this.caseSensitive);
			if (cachePatterns == null && this.stringMatcherCache.size() >= CACHE_TURNOFF_THRESHOLD) {
				// Try to adapt to the runtime situation that we're encountering:
				// There are obviously too many different patterns coming in here...
				// So let's turn off the cache since the patterns are unlikely to be reoccurring.
				deactivatePatternCache();
				return matcher;
			}
			if (cachePatterns == null || cachePatterns.booleanValue()) {
				this.stringMatcherCache.put(pattern, matcher);
			}
		}
		return matcher;
	}

	/**
	 * Given a pattern and a full path, determine the pattern-mapped part. <p>For example: <ul>
	 * <li>'{@code /docs/cvs/commit.html}' and '{@code /docs/cvs/commit.html} -> ''</li>
	 * <li>'{@code /docs/*}' and '{@code /docs/cvs/commit} -> '{@code cvs/commit}'</li>
	 * <li>'{@code /docs/cvs/*.html}' and '{@code /docs/cvs/commit.html} -> '{@code commit.html}'</li>
	 * <li>'{@code /docs/**}' and '{@code /docs/cvs/commit} -> '{@code cvs/commit}'</li>
	 * <li>'{@code /docs/**\/*.html}' and '{@code /docs/cvs/commit.html} -> '{@code cvs/commit.html}'</li>
	 * <li>'{@code /*.html}' and '{@code /docs/cvs/commit.html} -> '{@code docs/cvs/commit.html}'</li>
	 * <li>'{@code *.html}' and '{@code /docs/cvs/commit.html} -> '{@code /docs/cvs/commit.html}'</li>
	 * <li>'{@code *}' and '{@code /docs/cvs/commit.html} -> '{@code /docs/cvs/commit.html}'</li> </ul>
	 * <p>Assumes that {@link #match} returns {@code true} for '{@code pattern}' and '{@code path}', but
	 * does <strong>not</strong> enforce this.
	 */
	@Override
	public String extractPathWithinPattern(String pattern, String path) {
		String[] patternParts = StringUtils.tokenizeToStringArray(pattern, this.pathSeparator, this.trimTokens, true);
		String[] pathParts = StringUtils.tokenizeToStringArray(path, this.pathSeparator, this.trimTokens, true);
		StringBuilder builder = new StringBuilder();
		boolean pathStarted = false;

		for (int segment = 0; segment < patternParts.length; segment++) {
			String patternPart = patternParts[segment];
			if (patternPart.indexOf('*') > -1 || patternPart.indexOf('?') > -1) {
				for (; segment < pathParts.length; segment++) {
					if (pathStarted || (segment == 0 && !pattern.startsWith(this.pathSeparator))) {
						builder.append(this.pathSeparator);
					}
					builder.append(pathParts[segment]);
					pathStarted = true;
				}
			}
		}

		return builder.toString();
	}

	@Override
	public Map<String, String> extractUriTemplateVariables(String pattern, String path) {
		Map<String, String> variables = new LinkedHashMap<String, String>();
		boolean result = doMatch(pattern, path, true, variables);
		if (!result) {
			throw new IllegalStateException("Pattern \"" + pattern + "\" is not a match for \"" + path + "\"");
		}
		return variables;
	}

	/**
	 * Combine two patterns into a new pattern.
	 * <p>This implementation simply concatenates the two patterns, unless
	 * the first pattern contains a file extension match (e.g., {@code *.html}).
	 * In that case, the second pattern will be merged into the first. Otherwise,
	 * an {@code IllegalArgumentException} will be thrown.
	 * <h3>Examples</h3>
	 * <table border="1">
	 * <tr><th>Pattern 1</th><th>Pattern 2</th><th>Result</th></tr>
	 * <tr><td>{@code null}</td><td>{@code null}</td><td>&nbsp;</td></tr>
	 * <tr><td>/hotels</td><td>{@code null}</td><td>/hotels</td></tr>
	 * <tr><td>{@code null}</td><td>/hotels</td><td>/hotels</td></tr>
	 * <tr><td>/hotels</td><td>/bookings</td><td>/hotels/bookings</td></tr>
	 * <tr><td>/hotels</td><td>bookings</td><td>/hotels/bookings</td></tr>
	 * <tr><td>/hotels/*</td><td>/bookings</td><td>/hotels/bookings</td></tr>
	 * <tr><td>/hotels/&#42;&#42;</td><td>/bookings</td><td>/hotels/&#42;&#42;/bookings</td></tr>
	 * <tr><td>/hotels</td><td>{hotel}</td><td>/hotels/{hotel}</td></tr>
	 * <tr><td>/hotels/*</td><td>{hotel}</td><td>/hotels/{hotel}</td></tr>
	 * <tr><td>/hotels/&#42;&#42;</td><td>{hotel}</td><td>/hotels/&#42;&#42;/{hotel}</td></tr>
	 * <tr><td>/*.html</td><td>/hotels.html</td><td>/hotels.html</td></tr>
	 * <tr><td>/*.html</td><td>/hotels</td><td>/hotels.html</td></tr>
	 * <tr><td>/*.html</td><td>/*.txt</td><td>{@code IllegalArgumentException}</td></tr>
	 * </table>
	 * @param pattern1 the first pattern
	 * @param pattern2 the second pattern
	 * @return the combination of the two patterns
	 * @throws IllegalArgumentException if the two patterns cannot be combined
	 */
	@Override
	public String combine(String pattern1, String pattern2) {
		if (!StringUtils.hasText(pattern1) && !StringUtils.hasText(pattern2)) {
			return "";
		}
		if (!StringUtils.hasText(pattern1)) {
			return pattern2;
		}
		if (!StringUtils.hasText(pattern2)) {
			return pattern1;
		}

		boolean pattern1ContainsUriVar = (pattern1.indexOf('{') != -1);
		if (!pattern1.equals(pattern2) && !pattern1ContainsUriVar && match(pattern1, pattern2)) {
			// /* + /hotel -> /hotel ; "/*.*" + "/*.html" -> /*.html
			// However /user + /user -> /usr/user ; /{foo} + /bar -> /{foo}/bar
			return pattern2;
		}

		// /hotels/* + /booking -> /hotels/booking
		// /hotels/* + booking -> /hotels/booking
		if (pattern1.endsWith(this.pathSeparatorPatternCache.getEndsOnWildCard())) {
			return concat(pattern1.substring(0, pattern1.length() - 2), pattern2);
		}

		// /hotels/** + /booking -> /hotels/**/booking
		// /hotels/** + booking -> /hotels/**/booking
		if (pattern1.endsWith(this.pathSeparatorPatternCache.getEndsOnDoubleWildCard())) {
			return concat(pattern1, pattern2);
		}

		int starDotPos1 = pattern1.indexOf("*.");
		if (pattern1ContainsUriVar || starDotPos1 == -1 || this.pathSeparator.equals(".")) {
			// simply concatenate the two patterns
			return concat(pattern1, pattern2);
		}

		String ext1 = pattern1.substring(starDotPos1 + 1);
		int dotPos2 = pattern2.indexOf('.');
		String file2 = (dotPos2 == -1 ? pattern2 : pattern2.substring(0, dotPos2));
		String ext2 = (dotPos2 == -1 ? "" : pattern2.substring(dotPos2));
		boolean ext1All = (ext1.equals(".*") || ext1.equals(""));
		boolean ext2All = (ext2.equals(".*") || ext2.equals(""));
		if (!ext1All && !ext2All) {
			throw new IllegalArgumentException("Cannot combine patterns: " + pattern1 + " vs " + pattern2);
		}
		String ext = (ext1All ? ext2 : ext1);
		return file2 + ext;
	}

	private String concat(String path1, String path2) {
		boolean path1EndsWithSeparator = path1.endsWith(this.pathSeparator);
		boolean path2StartsWithSeparator = path2.startsWith(this.pathSeparator);

		if (path1EndsWithSeparator && path2StartsWithSeparator) {
			return path1 + path2.substring(1);
		}
		else if (path1EndsWithSeparator || path2StartsWithSeparator) {
			return path1 + path2;
		}
		else {
			return path1 + this.pathSeparator + path2;
		}
	}

	/**
	 * Given a full path, returns a {@link Comparator} suitable for sorting patterns in order of
	 * explicitness.
	 * <p>This{@code Comparator} will {@linkplain java.util.Collections#sort(List, Comparator) sort}
	 * a list so that more specific patterns (without uri templates or wild cards) come before
	 * generic patterns. So given a list with the following patterns:
	 * <ol>
	 * <li>{@code /hotels/new}</li>
	 * <li>{@code /hotels/{hotel}}</li> <li>{@code /hotels/*}</li>
	 * </ol>
	 * the returned comparator will sort this list so that the order will be as indicated.
	 * <p>The full path given as parameter is used to test for exact matches. So when the given path
	 * is {@code /hotels/2}, the pattern {@code /hotels/2} will be sorted before {@code /hotels/1}.
	 * @param path the full path to use for comparison
	 * @return a comparator capable of sorting patterns in order of explicitness
	 */
	@Override
	public Comparator<String> getPatternComparator(String path) {
		return new AntPatternComparator(path);
	}


	/**
	 * Tests whether or not a string matches against a pattern via a {@link Pattern}.
	 * <p>The pattern may contain special characters: '*' means zero or more characters; '?' means one and
	 * only one character; '{' and '}' indicate a URI template pattern. For example <tt>/users/{user}</tt>.
	 */
	protected static class AntPathStringMatcher {

		private static final Pattern GLOB_PATTERN = Pattern.compile("\\?|\\*|\\{((?:\\{[^/]+?\\}|[^/{}]|\\\\[{}])+?)\\}");

		private static final String DEFAULT_VARIABLE_PATTERN = "(.*)";

		private final Pattern pattern;

		private final List<String> variableNames = new LinkedList<String>();

		public AntPathStringMatcher(String pattern) {
			this(pattern, true);
		}

		public AntPathStringMatcher(String pattern, boolean caseSensitive) {
			StringBuilder patternBuilder = new StringBuilder();
			Matcher matcher = GLOB_PATTERN.matcher(pattern);
			int end = 0;
			while (matcher.find()) {
				patternBuilder.append(quote(pattern, end, matcher.start()));
				String match = matcher.group();
				if ("?".equals(match)) {
					patternBuilder.append('.');
				}
				else if ("*".equals(match)) {
					patternBuilder.append(".*");
				}
				else if (match.startsWith("{") && match.endsWith("}")) {
					int colonIdx = match.indexOf(':');
					if (colonIdx == -1) {
						patternBuilder.append(DEFAULT_VARIABLE_PATTERN);
						this.variableNames.add(matcher.group(1));
					}
					else {
						String variablePattern = match.substring(colonIdx + 1, match.length() - 1);
						patternBuilder.append('(');
						patternBuilder.append(variablePattern);
						patternBuilder.append(')');
						String variableName = match.substring(1, colonIdx);
						this.variableNames.add(variableName);
					}
				}
				end = matcher.end();
			}
			patternBuilder.append(quote(pattern, end, pattern.length()));
			this.pattern = (caseSensitive ? Pattern.compile(patternBuilder.toString()) :
					Pattern.compile(patternBuilder.toString(), Pattern.CASE_INSENSITIVE));
		}

		private String quote(String s, int start, int end) {
			if (start == end) {
				return "";
			}
			return Pattern.quote(s.substring(start, end));
		}

		/**
		 * Main entry point.
		 * @return {@code true} if the string matches against the pattern, or {@code false} otherwise.
		 */
		public boolean matchStrings(String str, Map<String, String> uriTemplateVariables) {
			Matcher matcher = this.pattern.matcher(str);
			if (matcher.matches()) {
				if (uriTemplateVariables != null) {
					// SPR-8455
					if (this.variableNames.size() != matcher.groupCount()) {
						throw new IllegalArgumentException("The number of capturing groups in the pattern segment " +
								this.pattern + " does not match the number of URI template variables it defines, " +
								"which can occur if capturing groups are used in a URI template regex. " +
								"Use non-capturing groups instead.");
					}
					for (int i = 1; i <= matcher.groupCount(); i++) {
						String name = this.variableNames.get(i - 1);
						String value = matcher.group(i);
						uriTemplateVariables.put(name, value);
					}
				}
				return true;
			}
			else {
				return false;
			}
		}
	}


	/**
	 * The default {@link Comparator} implementation returned by
	 * {@link #getPatternComparator(String)}.
	 * <p>In order, the most "generic" pattern is determined by the following:
	 * <ul>
	 * <li>if it's null or a capture all pattern (i.e. it is equal to "/**")</li>
	 * <li>if the other pattern is an actual match</li>
	 * <li>if it's a catch-all pattern (i.e. it ends with "**"</li>
	 * <li>if it's got more "*" than the other pattern</li>
	 * <li>if it's got more "{foo}" than the other pattern</li>
	 * <li>if it's shorter than the other pattern</li>
	 * </ul>
	 */
	protected static class AntPatternComparator implements Comparator<String> {

		private final String path;

		public AntPatternComparator(String path) {
			this.path = path;
		}

		/**
		 * Compare two patterns to determine which should match first, i.e. which
		 * is the most specific regarding the current path.
		 * @return a negative integer, zero, or a positive integer as pattern1 is
		 * more specific, equally specific, or less specific than pattern2.
		 */
		@Override
		public int compare(String pattern1, String pattern2) {
			PatternInfo info1 = new PatternInfo(pattern1);
			PatternInfo info2 = new PatternInfo(pattern2);

			if (info1.isLeastSpecific() && info2.isLeastSpecific()) {
				return 0;
			}
			else if (info1.isLeastSpecific()) {
				return 1;
			}
			else if (info2.isLeastSpecific()) {
				return -1;
			}

			boolean pattern1EqualsPath = pattern1.equals(path);
			boolean pattern2EqualsPath = pattern2.equals(path);
			if (pattern1EqualsPath && pattern2EqualsPath) {
				return 0;
			}
			else if (pattern1EqualsPath) {
				return -1;
			}
			else if (pattern2EqualsPath) {
				return 1;
			}

			if (info1.isPrefixPattern() && info2.getDoubleWildcards() == 0) {
				return 1;
			}
			else if (info2.isPrefixPattern() && info1.getDoubleWildcards() == 0) {
				return -1;
			}

			if (info1.getTotalCount() != info2.getTotalCount()) {
				return info1.getTotalCount() - info2.getTotalCount();
			}

			if (info1.getLength() != info2.getLength()) {
				return info2.getLength() - info1.getLength();
			}

			if (info1.getSingleWildcards() < info2.getSingleWildcards()) {
				return -1;
			}
			else if (info2.getSingleWildcards() < info1.getSingleWildcards()) {
				return 1;
			}

			if (info1.getUriVars() < info2.getUriVars()) {
				return -1;
			}
			else if (info2.getUriVars() < info1.getUriVars()) {
				return 1;
			}

			return 0;
		}


		/**
		 * Value class that holds information about the pattern, e.g. number of
		 * occurrences of "*", "**", and "{" pattern elements.
		 */
		private static class PatternInfo {

			private final String pattern;

			private int uriVars;

			private int singleWildcards;

			private int doubleWildcards;

			private boolean catchAllPattern;

			private boolean prefixPattern;

			private Integer length;

			public PatternInfo(String pattern) {
				this.pattern = pattern;
				if (this.pattern != null) {
					initCounters();
					this.catchAllPattern = this.pattern.equals("/**");
					this.prefixPattern = !this.catchAllPattern && this.pattern.endsWith("/**");
				}
				if (this.uriVars == 0) {
					this.length = (this.pattern != null ? this.pattern.length() : 0);
				}
			}

			protected void initCounters() {
				int pos = 0;
				while (pos < this.pattern.length()) {
					if (this.pattern.charAt(pos) == '{') {
						this.uriVars++;
						pos++;
					}
					else if (this.pattern.charAt(pos) == '*') {
						if (pos + 1 < this.pattern.length() && this.pattern.charAt(pos + 1) == '*') {
							this.doubleWildcards++;
							pos += 2;
						}
						else if (pos > 0 && !this.pattern.substring(pos - 1).equals(".*")) {
							this.singleWildcards++;
							pos++;
						}
						else {
							pos++;
						}
					}
					else {
						pos++;
					}
				}
			}

			public int getUriVars() {
				return this.uriVars;
			}

			public int getSingleWildcards() {
				return this.singleWildcards;
			}

			public int getDoubleWildcards() {
				return this.doubleWildcards;
			}

			public boolean isLeastSpecific() {
				return (this.pattern == null || this.catchAllPattern);
			}

			public boolean isPrefixPattern() {
				return this.prefixPattern;
			}

			public int getTotalCount() {
				return this.uriVars + this.singleWildcards + (2 * this.doubleWildcards);
			}

			/**
			 * Returns the length of the given pattern, where template variables are considered to be 1 long.
			 */
			public int getLength() {
				if (this.length == null) {
					this.length = VARIABLE_PATTERN.matcher(this.pattern).replaceAll("#").length();
				}
				return this.length;
			}
		}
	}


	/**
	 * A simple cache for patterns that depend on the configured path separator.
	 */
	private static class PathSeparatorPatternCache {

		private final String endsOnWildCard;

		private final String endsOnDoubleWildCard;

		public PathSeparatorPatternCache(String pathSeparator) {
			this.endsOnWildCard = pathSeparator + "*";
			this.endsOnDoubleWildCard = pathSeparator + "**";
		}

		public String getEndsOnWildCard() {
			return this.endsOnWildCard;
		}

		public String getEndsOnDoubleWildCard() {
			return this.endsOnDoubleWildCard;
		}
	}
>>>>>>> f60bb825

}<|MERGE_RESOLUTION|>--- conflicted
+++ resolved
@@ -71,7 +71,6 @@
  */
 public class AntPathMatcher implements PathMatcher {
 
-<<<<<<< HEAD
     /** Default path separator: "/" */
     public static final String DEFAULT_PATH_SEPARATOR = "/";
 
@@ -221,8 +220,8 @@
             pathIdxStart++;
         }
 
-        if (pathIdxStart > pathIdxEnd) {
-            /**
+		if (pathIdxStart > pathIdxEnd) {
+			/**
              * 完全匹配, 判断都是以分隔符(/)结尾或都不是:
              *      pattern: /rutine/rutine/, /rutine/?utine/, /rutine/※/
              *      path:    /rutine/rutine/
@@ -231,48 +230,43 @@
              *      path:    /rutine/rutine
              */
             // Path is exhausted, only match if rest of pattern is * or **'s
-            if (pattIdxStart > pattIdxEnd) {
-                return (pattern.endsWith(this.pathSeparator) ? path.endsWith(this.pathSeparator) :
-                        !path.endsWith(this.pathSeparator));
-            }
-            if (!fullMatch) {
-                return true;
-            }
-
-            /**
+			if (pattIdxStart > pattIdxEnd) {
+				return (pattern.endsWith(this.pathSeparator) == path.endsWith(this.pathSeparator) );
+
+			}
+			if (!fullMatch) {
+				return true;
+			}
+			/**
              * pattern还剩一个部分未匹配, 判断是否:
              *      pattern: /rutine/rutine/※, /rutine/?utine/※, /rutine/※/※
              *      path:    /rutine/rutine/
-             */
-            if (pattIdxStart == pattIdxEnd && pattDirs[pattIdxStart].equals("*") && path.endsWith(this.pathSeparator)) {
-                return true;
-            }
-
-            /**
+             */if (pattIdxStart == pattIdxEnd && pattDirs[pattIdxStart].equals("*") && path.endsWith(this.pathSeparator)) {
+				return true;
+			}
+			/**
              * pattern还剩多个部分未匹配, 判断pattern剩余部分都是※※:
              *      pattern: /rutine/rutine/※※/※※/※※/
              *      path:    /rutine/rutine/, /rutine/rutine
-             */
-            for (int i = pattIdxStart; i <= pattIdxEnd; i++) {
-                if (!pattDirs[i].equals("**")) {
-                    return false;
-                }
-            }
-            return true;
-        }
+             */for (int i = pattIdxStart; i <= pattIdxEnd; i++) {
+				if (!pattDirs[i].equals("**")) {
+					return false;
+				}
+			}
+			return true;}
         /**
          * path还剩部分未匹配, pattern已匹配完(如果存在※※就不会进这里):
          *      pattern: /rutine/rutine/, /rutine/?utine/, /rutine/※/
          *      path:    /rutine/rutine/rutine/
-         */
-        else if (pattIdxStart > pattIdxEnd) {
-            // String not exhausted, but pattern is. Failure.
-            return false;
-        }
-        else if (!fullMatch && "**".equals(pattDirs[pattIdxStart])) {
-            // Path start definitely matches due to "**" part in pattern.
-            return true;
-        }
+		*/
+		else if (pattIdxStart > pattIdxEnd) {
+			// String not exhausted, but pattern is. Failure.
+			return false;
+		}
+		else if (!fullMatch && "**".equals(pattDirs[pattIdxStart])) {
+			// Path start definitely matches due to "**" part in pattern.
+			return true;
+		}
 
         // 逆向匹配
         // up to last '**'
@@ -353,41 +347,39 @@
         return true;
     }
 
-    private boolean isPotentialMatch(String path, String[] pattDirs) {
-        if (!this.trimTokens) {
-            char[] pathChars = path.toCharArray();
-            int pos = 0;
-            for (String pattDir : pattDirs) {
-                int skipped = skipSeparator(path, pos, this.pathSeparator);
-                pos += skipped;
-                skipped = skipSegment(pathChars, pos, pattDir);
-                if (skipped < pattDir.length()) {
-                    if (skipped > 0) {
-                        return true;
-                    }
-                    return (pattDir.length() > 0) && isWildcardChar(pattDir.charAt(0));
-                }
-                pos += skipped;
-            }
-        }
-        return true;
-    }
-
-    private int skipSegment(char[] chars, int pos, String prefix) {
-        int skipped = 0;
-        for (char c : prefix.toCharArray()) {
-            if (isWildcardChar(c)) {
-                return skipped;
-            }
-            else if (pos + skipped >= chars.length) {
-                return 0;
-            }
-            else if (chars[pos + skipped] == c) {
-                skipped++;
-            }
-        }
-        return skipped;
-    }
+	private boolean isPotentialMatch(String path, String[] pattDirs) {
+		if (!this.trimTokens) {
+
+			int pos = 0;
+			for (String pattDir : pattDirs) {
+				int skipped = skipSeparator(path, pos, this.pathSeparator);
+				pos += skipped;
+				skipped = skipSegment(path, pos, pattDir);
+				if (skipped < pattDir.length()) {
+					return (skipped > 0|| (pattDir.length() > 0 && isWildcardChar(pattDir.charAt(0))));
+				}
+				pos += skipped;
+			}
+		}
+		return true;
+	}
+
+	private int skipSegment(String path, int pos, String prefix) {
+		int skipped = 0;
+		for (int i = 0; i < prefix.length(); i++) {char c = prefix.charAt(i);
+			if (isWildcardChar(c)) {
+				return skipped;
+			}
+			int currPos =pos + skipped ;
+			if (currPos >= path.length()) {
+				return 0;
+			}
+			 if ( c== path.charAt(currPos)) {
+				skipped++;
+			}
+		}
+		return skipped;
+	}
 
     private int skipSeparator(String path, int pos, String separator) {
         int skipped = 0;
@@ -952,842 +944,5 @@
             return this.endsOnDoubleWildCard;
         }
     }
-=======
-	/** Default path separator: "/" */
-	public static final String DEFAULT_PATH_SEPARATOR = "/";
-
-	private static final int CACHE_TURNOFF_THRESHOLD = 65536;
-
-	private static final Pattern VARIABLE_PATTERN = Pattern.compile("\\{[^/]+?\\}");
-
-	private static final char[] WILDCARD_CHARS = { '*', '?', '{' };
-
-
-	private String pathSeparator;
-
-	private PathSeparatorPatternCache pathSeparatorPatternCache;
-
-	private boolean caseSensitive = true;
-
-	private boolean trimTokens = false;
-
-	private volatile Boolean cachePatterns;
-
-	private final Map<String, String[]> tokenizedPatternCache = new ConcurrentHashMap<String, String[]>(256);
-
-	final Map<String, AntPathStringMatcher> stringMatcherCache = new ConcurrentHashMap<String, AntPathStringMatcher>(256);
-
-
-	/**
-	 * Create a new instance with the {@link #DEFAULT_PATH_SEPARATOR}.
-	 */
-	public AntPathMatcher() {
-		this.pathSeparator = DEFAULT_PATH_SEPARATOR;
-		this.pathSeparatorPatternCache = new PathSeparatorPatternCache(DEFAULT_PATH_SEPARATOR);
-	}
-
-	/**
-	 * A convenient, alternative constructor to use with a custom path separator.
-	 * @param pathSeparator the path separator to use, must not be {@code null}.
-	 * @since 4.1
-	 */
-	public AntPathMatcher(String pathSeparator) {
-		Assert.notNull(pathSeparator, "'pathSeparator' is required");
-		this.pathSeparator = pathSeparator;
-		this.pathSeparatorPatternCache = new PathSeparatorPatternCache(pathSeparator);
-	}
-
-
-	/**
-	 * Set the path separator to use for pattern parsing.
-	 * <p>Default is "/", as in Ant.
-	 */
-	public void setPathSeparator(String pathSeparator) {
-		this.pathSeparator = (pathSeparator != null ? pathSeparator : DEFAULT_PATH_SEPARATOR);
-		this.pathSeparatorPatternCache = new PathSeparatorPatternCache(this.pathSeparator);
-	}
-
-	/**
-	 * Specify whether to perform pattern matching in a case-sensitive fashion.
-	 * <p>Default is {@code true}. Switch this to {@code false} for case-insensitive matching.
-	 * @since 4.2
-	 */
-	public void setCaseSensitive(boolean caseSensitive) {
-		this.caseSensitive = caseSensitive;
-	}
-
-	/**
-	 * Specify whether to trim tokenized paths and patterns.
-	 * <p>Default is {@code false}.
-	 */
-	public void setTrimTokens(boolean trimTokens) {
-		this.trimTokens = trimTokens;
-	}
-
-	/**
-	 * Specify whether to cache parsed pattern metadata for patterns passed
-	 * into this matcher's {@link #match} method. A value of {@code true}
-	 * activates an unlimited pattern cache; a value of {@code false} turns
-	 * the pattern cache off completely.
-	 * <p>Default is for the cache to be on, but with the variant to automatically
-	 * turn it off when encountering too many patterns to cache at runtime
-	 * (the threshold is 65536), assuming that arbitrary permutations of patterns
-	 * are coming in, with little chance for encountering a recurring pattern.
-	 * @since 4.0.1
-	 * @see #getStringMatcher(String)
-	 */
-	public void setCachePatterns(boolean cachePatterns) {
-		this.cachePatterns = cachePatterns;
-	}
-
-	private void deactivatePatternCache() {
-		this.cachePatterns = false;
-		this.tokenizedPatternCache.clear();
-		this.stringMatcherCache.clear();
-	}
-
-
-	@Override
-	public boolean isPattern(String path) {
-		return (path.indexOf('*') != -1 || path.indexOf('?') != -1);
-	}
-
-	@Override
-	public boolean match(String pattern, String path) {
-		return doMatch(pattern, path, true, null);
-	}
-
-	@Override
-	public boolean matchStart(String pattern, String path) {
-		return doMatch(pattern, path, false, null);
-	}
-
-	/**
-	 * Actually match the given {@code path} against the given {@code pattern}.
-	 * @param pattern the pattern to match against
-	 * @param path the path String to test
-	 * @param fullMatch whether a full pattern match is required (else a pattern match
-	 * as far as the given base path goes is sufficient)
-	 * @return {@code true} if the supplied {@code path} matched, {@code false} if it didn't
-	 */
-	protected boolean doMatch(String pattern, String path, boolean fullMatch, Map<String, String> uriTemplateVariables) {
-		if (path.startsWith(this.pathSeparator) != pattern.startsWith(this.pathSeparator)) {
-			return false;
-		}
-
-		String[] pattDirs = tokenizePattern(pattern);
-		if (fullMatch && this.caseSensitive && !isPotentialMatch(path, pattDirs)) {
-			return false;
-		}
-
-		String[] pathDirs = tokenizePath(path);
-
-		int pattIdxStart = 0;
-		int pattIdxEnd = pattDirs.length - 1;
-		int pathIdxStart = 0;
-		int pathIdxEnd = pathDirs.length - 1;
-
-		// Match all elements up to the first **
-		while (pattIdxStart <= pattIdxEnd && pathIdxStart <= pathIdxEnd) {
-			String pattDir = pattDirs[pattIdxStart];
-			if ("**".equals(pattDir)) {
-				break;
-			}
-			if (!matchStrings(pattDir, pathDirs[pathIdxStart], uriTemplateVariables)) {
-				return false;
-			}
-			pattIdxStart++;
-			pathIdxStart++;
-		}
-
-		if (pathIdxStart > pathIdxEnd) {
-			// Path is exhausted, only match if rest of pattern is * or **'s
-			if (pattIdxStart > pattIdxEnd) {
-				return (pattern.endsWith(this.pathSeparator) == path.endsWith(this.pathSeparator));
-			}
-			if (!fullMatch) {
-				return true;
-			}
-			if (pattIdxStart == pattIdxEnd && pattDirs[pattIdxStart].equals("*") && path.endsWith(this.pathSeparator)) {
-				return true;
-			}
-			for (int i = pattIdxStart; i <= pattIdxEnd; i++) {
-				if (!pattDirs[i].equals("**")) {
-					return false;
-				}
-			}
-			return true;
-		}
-		else if (pattIdxStart > pattIdxEnd) {
-			// String not exhausted, but pattern is. Failure.
-			return false;
-		}
-		else if (!fullMatch && "**".equals(pattDirs[pattIdxStart])) {
-			// Path start definitely matches due to "**" part in pattern.
-			return true;
-		}
-
-		// up to last '**'
-		while (pattIdxStart <= pattIdxEnd && pathIdxStart <= pathIdxEnd) {
-			String pattDir = pattDirs[pattIdxEnd];
-			if (pattDir.equals("**")) {
-				break;
-			}
-			if (!matchStrings(pattDir, pathDirs[pathIdxEnd], uriTemplateVariables)) {
-				return false;
-			}
-			pattIdxEnd--;
-			pathIdxEnd--;
-		}
-		if (pathIdxStart > pathIdxEnd) {
-			// String is exhausted
-			for (int i = pattIdxStart; i <= pattIdxEnd; i++) {
-				if (!pattDirs[i].equals("**")) {
-					return false;
-				}
-			}
-			return true;
-		}
-
-		while (pattIdxStart != pattIdxEnd && pathIdxStart <= pathIdxEnd) {
-			int patIdxTmp = -1;
-			for (int i = pattIdxStart + 1; i <= pattIdxEnd; i++) {
-				if (pattDirs[i].equals("**")) {
-					patIdxTmp = i;
-					break;
-				}
-			}
-			if (patIdxTmp == pattIdxStart + 1) {
-				// '**/**' situation, so skip one
-				pattIdxStart++;
-				continue;
-			}
-			// Find the pattern between padIdxStart & padIdxTmp in str between
-			// strIdxStart & strIdxEnd
-			int patLength = (patIdxTmp - pattIdxStart - 1);
-			int strLength = (pathIdxEnd - pathIdxStart + 1);
-			int foundIdx = -1;
-
-			strLoop:
-			for (int i = 0; i <= strLength - patLength; i++) {
-				for (int j = 0; j < patLength; j++) {
-					String subPat = pattDirs[pattIdxStart + j + 1];
-					String subStr = pathDirs[pathIdxStart + i + j];
-					if (!matchStrings(subPat, subStr, uriTemplateVariables)) {
-						continue strLoop;
-					}
-				}
-				foundIdx = pathIdxStart + i;
-				break;
-			}
-
-			if (foundIdx == -1) {
-				return false;
-			}
-
-			pattIdxStart = patIdxTmp;
-			pathIdxStart = foundIdx + patLength;
-		}
-
-		for (int i = pattIdxStart; i <= pattIdxEnd; i++) {
-			if (!pattDirs[i].equals("**")) {
-				return false;
-			}
-		}
-
-		return true;
-	}
-
-	private boolean isPotentialMatch(String path, String[] pattDirs) {
-		if (!this.trimTokens) {
-			int pos = 0;
-			for (String pattDir : pattDirs) {
-				int skipped = skipSeparator(path, pos, this.pathSeparator);
-				pos += skipped;
-				skipped = skipSegment(path, pos, pattDir);
-				if (skipped < pattDir.length()) {
-					return (skipped > 0 || (pattDir.length() > 0 && isWildcardChar(pattDir.charAt(0))));
-				}
-				pos += skipped;
-			}
-		}
-		return true;
-	}
-
-	private int skipSegment(String path, int pos, String prefix) {
-		int skipped = 0;
-		for (int i = 0; i < prefix.length(); i++) {
-			char c = prefix.charAt(i);
-			if (isWildcardChar(c)) {
-				return skipped;
-			}
-			int currPos = pos + skipped;
-			if (currPos >= path.length()) {
-				return 0;
-			}
-			if (c == path.charAt(currPos)) {
-				skipped++;
-			}
-		}
-		return skipped;
-	}
-
-	private int skipSeparator(String path, int pos, String separator) {
-		int skipped = 0;
-		while (path.startsWith(separator, pos + skipped)) {
-			skipped += separator.length();
-		}
-		return skipped;
-	}
-
-	private boolean isWildcardChar(char c) {
-		for (char candidate : WILDCARD_CHARS) {
-			if (c == candidate) {
-				return true;
-			}
-		}
-		return false;
-	}
-
-	/**
-	 * Tokenize the given path pattern into parts, based on this matcher's settings.
-	 * <p>Performs caching based on {@link #setCachePatterns}, delegating to
-	 * {@link #tokenizePath(String)} for the actual tokenization algorithm.
-	 * @param pattern the pattern to tokenize
-	 * @return the tokenized pattern parts
-	 */
-	protected String[] tokenizePattern(String pattern) {
-		String[] tokenized = null;
-		Boolean cachePatterns = this.cachePatterns;
-		if (cachePatterns == null || cachePatterns.booleanValue()) {
-			tokenized = this.tokenizedPatternCache.get(pattern);
-		}
-		if (tokenized == null) {
-			tokenized = tokenizePath(pattern);
-			if (cachePatterns == null && this.tokenizedPatternCache.size() >= CACHE_TURNOFF_THRESHOLD) {
-				// Try to adapt to the runtime situation that we're encountering:
-				// There are obviously too many different patterns coming in here...
-				// So let's turn off the cache since the patterns are unlikely to be reoccurring.
-				deactivatePatternCache();
-				return tokenized;
-			}
-			if (cachePatterns == null || cachePatterns.booleanValue()) {
-				this.tokenizedPatternCache.put(pattern, tokenized);
-			}
-		}
-		return tokenized;
-	}
-
-	/**
-	 * Tokenize the given path String into parts, based on this matcher's settings.
-	 * @param path the path to tokenize
-	 * @return the tokenized path parts
-	 */
-	protected String[] tokenizePath(String path) {
-		return StringUtils.tokenizeToStringArray(path, this.pathSeparator, this.trimTokens, true);
-	}
-
-	/**
-	 * Test whether or not a string matches against a pattern.
-	 * @param pattern the pattern to match against (never {@code null})
-	 * @param str the String which must be matched against the pattern (never {@code null})
-	 * @return {@code true} if the string matches against the pattern, or {@code false} otherwise
-	 */
-	private boolean matchStrings(String pattern, String str, Map<String, String> uriTemplateVariables) {
-		return getStringMatcher(pattern).matchStrings(str, uriTemplateVariables);
-	}
-
-	/**
-	 * Build or retrieve an {@link AntPathStringMatcher} for the given pattern.
-	 * <p>The default implementation checks this AntPathMatcher's internal cache
-	 * (see {@link #setCachePatterns}), creating a new AntPathStringMatcher instance
-	 * if no cached copy is found.
-	 * <p>When encountering too many patterns to cache at runtime (the threshold is 65536),
-	 * it turns the default cache off, assuming that arbitrary permutations of patterns
-	 * are coming in, with little chance for encountering a recurring pattern.
-	 * <p>This method may be overridden to implement a custom cache strategy.
-	 * @param pattern the pattern to match against (never {@code null})
-	 * @return a corresponding AntPathStringMatcher (never {@code null})
-	 * @see #setCachePatterns
-	 */
-	protected AntPathStringMatcher getStringMatcher(String pattern) {
-		AntPathStringMatcher matcher = null;
-		Boolean cachePatterns = this.cachePatterns;
-		if (cachePatterns == null || cachePatterns.booleanValue()) {
-			matcher = this.stringMatcherCache.get(pattern);
-		}
-		if (matcher == null) {
-			matcher = new AntPathStringMatcher(pattern, this.caseSensitive);
-			if (cachePatterns == null && this.stringMatcherCache.size() >= CACHE_TURNOFF_THRESHOLD) {
-				// Try to adapt to the runtime situation that we're encountering:
-				// There are obviously too many different patterns coming in here...
-				// So let's turn off the cache since the patterns are unlikely to be reoccurring.
-				deactivatePatternCache();
-				return matcher;
-			}
-			if (cachePatterns == null || cachePatterns.booleanValue()) {
-				this.stringMatcherCache.put(pattern, matcher);
-			}
-		}
-		return matcher;
-	}
-
-	/**
-	 * Given a pattern and a full path, determine the pattern-mapped part. <p>For example: <ul>
-	 * <li>'{@code /docs/cvs/commit.html}' and '{@code /docs/cvs/commit.html} -> ''</li>
-	 * <li>'{@code /docs/*}' and '{@code /docs/cvs/commit} -> '{@code cvs/commit}'</li>
-	 * <li>'{@code /docs/cvs/*.html}' and '{@code /docs/cvs/commit.html} -> '{@code commit.html}'</li>
-	 * <li>'{@code /docs/**}' and '{@code /docs/cvs/commit} -> '{@code cvs/commit}'</li>
-	 * <li>'{@code /docs/**\/*.html}' and '{@code /docs/cvs/commit.html} -> '{@code cvs/commit.html}'</li>
-	 * <li>'{@code /*.html}' and '{@code /docs/cvs/commit.html} -> '{@code docs/cvs/commit.html}'</li>
-	 * <li>'{@code *.html}' and '{@code /docs/cvs/commit.html} -> '{@code /docs/cvs/commit.html}'</li>
-	 * <li>'{@code *}' and '{@code /docs/cvs/commit.html} -> '{@code /docs/cvs/commit.html}'</li> </ul>
-	 * <p>Assumes that {@link #match} returns {@code true} for '{@code pattern}' and '{@code path}', but
-	 * does <strong>not</strong> enforce this.
-	 */
-	@Override
-	public String extractPathWithinPattern(String pattern, String path) {
-		String[] patternParts = StringUtils.tokenizeToStringArray(pattern, this.pathSeparator, this.trimTokens, true);
-		String[] pathParts = StringUtils.tokenizeToStringArray(path, this.pathSeparator, this.trimTokens, true);
-		StringBuilder builder = new StringBuilder();
-		boolean pathStarted = false;
-
-		for (int segment = 0; segment < patternParts.length; segment++) {
-			String patternPart = patternParts[segment];
-			if (patternPart.indexOf('*') > -1 || patternPart.indexOf('?') > -1) {
-				for (; segment < pathParts.length; segment++) {
-					if (pathStarted || (segment == 0 && !pattern.startsWith(this.pathSeparator))) {
-						builder.append(this.pathSeparator);
-					}
-					builder.append(pathParts[segment]);
-					pathStarted = true;
-				}
-			}
-		}
-
-		return builder.toString();
-	}
-
-	@Override
-	public Map<String, String> extractUriTemplateVariables(String pattern, String path) {
-		Map<String, String> variables = new LinkedHashMap<String, String>();
-		boolean result = doMatch(pattern, path, true, variables);
-		if (!result) {
-			throw new IllegalStateException("Pattern \"" + pattern + "\" is not a match for \"" + path + "\"");
-		}
-		return variables;
-	}
-
-	/**
-	 * Combine two patterns into a new pattern.
-	 * <p>This implementation simply concatenates the two patterns, unless
-	 * the first pattern contains a file extension match (e.g., {@code *.html}).
-	 * In that case, the second pattern will be merged into the first. Otherwise,
-	 * an {@code IllegalArgumentException} will be thrown.
-	 * <h3>Examples</h3>
-	 * <table border="1">
-	 * <tr><th>Pattern 1</th><th>Pattern 2</th><th>Result</th></tr>
-	 * <tr><td>{@code null}</td><td>{@code null}</td><td>&nbsp;</td></tr>
-	 * <tr><td>/hotels</td><td>{@code null}</td><td>/hotels</td></tr>
-	 * <tr><td>{@code null}</td><td>/hotels</td><td>/hotels</td></tr>
-	 * <tr><td>/hotels</td><td>/bookings</td><td>/hotels/bookings</td></tr>
-	 * <tr><td>/hotels</td><td>bookings</td><td>/hotels/bookings</td></tr>
-	 * <tr><td>/hotels/*</td><td>/bookings</td><td>/hotels/bookings</td></tr>
-	 * <tr><td>/hotels/&#42;&#42;</td><td>/bookings</td><td>/hotels/&#42;&#42;/bookings</td></tr>
-	 * <tr><td>/hotels</td><td>{hotel}</td><td>/hotels/{hotel}</td></tr>
-	 * <tr><td>/hotels/*</td><td>{hotel}</td><td>/hotels/{hotel}</td></tr>
-	 * <tr><td>/hotels/&#42;&#42;</td><td>{hotel}</td><td>/hotels/&#42;&#42;/{hotel}</td></tr>
-	 * <tr><td>/*.html</td><td>/hotels.html</td><td>/hotels.html</td></tr>
-	 * <tr><td>/*.html</td><td>/hotels</td><td>/hotels.html</td></tr>
-	 * <tr><td>/*.html</td><td>/*.txt</td><td>{@code IllegalArgumentException}</td></tr>
-	 * </table>
-	 * @param pattern1 the first pattern
-	 * @param pattern2 the second pattern
-	 * @return the combination of the two patterns
-	 * @throws IllegalArgumentException if the two patterns cannot be combined
-	 */
-	@Override
-	public String combine(String pattern1, String pattern2) {
-		if (!StringUtils.hasText(pattern1) && !StringUtils.hasText(pattern2)) {
-			return "";
-		}
-		if (!StringUtils.hasText(pattern1)) {
-			return pattern2;
-		}
-		if (!StringUtils.hasText(pattern2)) {
-			return pattern1;
-		}
-
-		boolean pattern1ContainsUriVar = (pattern1.indexOf('{') != -1);
-		if (!pattern1.equals(pattern2) && !pattern1ContainsUriVar && match(pattern1, pattern2)) {
-			// /* + /hotel -> /hotel ; "/*.*" + "/*.html" -> /*.html
-			// However /user + /user -> /usr/user ; /{foo} + /bar -> /{foo}/bar
-			return pattern2;
-		}
-
-		// /hotels/* + /booking -> /hotels/booking
-		// /hotels/* + booking -> /hotels/booking
-		if (pattern1.endsWith(this.pathSeparatorPatternCache.getEndsOnWildCard())) {
-			return concat(pattern1.substring(0, pattern1.length() - 2), pattern2);
-		}
-
-		// /hotels/** + /booking -> /hotels/**/booking
-		// /hotels/** + booking -> /hotels/**/booking
-		if (pattern1.endsWith(this.pathSeparatorPatternCache.getEndsOnDoubleWildCard())) {
-			return concat(pattern1, pattern2);
-		}
-
-		int starDotPos1 = pattern1.indexOf("*.");
-		if (pattern1ContainsUriVar || starDotPos1 == -1 || this.pathSeparator.equals(".")) {
-			// simply concatenate the two patterns
-			return concat(pattern1, pattern2);
-		}
-
-		String ext1 = pattern1.substring(starDotPos1 + 1);
-		int dotPos2 = pattern2.indexOf('.');
-		String file2 = (dotPos2 == -1 ? pattern2 : pattern2.substring(0, dotPos2));
-		String ext2 = (dotPos2 == -1 ? "" : pattern2.substring(dotPos2));
-		boolean ext1All = (ext1.equals(".*") || ext1.equals(""));
-		boolean ext2All = (ext2.equals(".*") || ext2.equals(""));
-		if (!ext1All && !ext2All) {
-			throw new IllegalArgumentException("Cannot combine patterns: " + pattern1 + " vs " + pattern2);
-		}
-		String ext = (ext1All ? ext2 : ext1);
-		return file2 + ext;
-	}
-
-	private String concat(String path1, String path2) {
-		boolean path1EndsWithSeparator = path1.endsWith(this.pathSeparator);
-		boolean path2StartsWithSeparator = path2.startsWith(this.pathSeparator);
-
-		if (path1EndsWithSeparator && path2StartsWithSeparator) {
-			return path1 + path2.substring(1);
-		}
-		else if (path1EndsWithSeparator || path2StartsWithSeparator) {
-			return path1 + path2;
-		}
-		else {
-			return path1 + this.pathSeparator + path2;
-		}
-	}
-
-	/**
-	 * Given a full path, returns a {@link Comparator} suitable for sorting patterns in order of
-	 * explicitness.
-	 * <p>This{@code Comparator} will {@linkplain java.util.Collections#sort(List, Comparator) sort}
-	 * a list so that more specific patterns (without uri templates or wild cards) come before
-	 * generic patterns. So given a list with the following patterns:
-	 * <ol>
-	 * <li>{@code /hotels/new}</li>
-	 * <li>{@code /hotels/{hotel}}</li> <li>{@code /hotels/*}</li>
-	 * </ol>
-	 * the returned comparator will sort this list so that the order will be as indicated.
-	 * <p>The full path given as parameter is used to test for exact matches. So when the given path
-	 * is {@code /hotels/2}, the pattern {@code /hotels/2} will be sorted before {@code /hotels/1}.
-	 * @param path the full path to use for comparison
-	 * @return a comparator capable of sorting patterns in order of explicitness
-	 */
-	@Override
-	public Comparator<String> getPatternComparator(String path) {
-		return new AntPatternComparator(path);
-	}
-
-
-	/**
-	 * Tests whether or not a string matches against a pattern via a {@link Pattern}.
-	 * <p>The pattern may contain special characters: '*' means zero or more characters; '?' means one and
-	 * only one character; '{' and '}' indicate a URI template pattern. For example <tt>/users/{user}</tt>.
-	 */
-	protected static class AntPathStringMatcher {
-
-		private static final Pattern GLOB_PATTERN = Pattern.compile("\\?|\\*|\\{((?:\\{[^/]+?\\}|[^/{}]|\\\\[{}])+?)\\}");
-
-		private static final String DEFAULT_VARIABLE_PATTERN = "(.*)";
-
-		private final Pattern pattern;
-
-		private final List<String> variableNames = new LinkedList<String>();
-
-		public AntPathStringMatcher(String pattern) {
-			this(pattern, true);
-		}
-
-		public AntPathStringMatcher(String pattern, boolean caseSensitive) {
-			StringBuilder patternBuilder = new StringBuilder();
-			Matcher matcher = GLOB_PATTERN.matcher(pattern);
-			int end = 0;
-			while (matcher.find()) {
-				patternBuilder.append(quote(pattern, end, matcher.start()));
-				String match = matcher.group();
-				if ("?".equals(match)) {
-					patternBuilder.append('.');
-				}
-				else if ("*".equals(match)) {
-					patternBuilder.append(".*");
-				}
-				else if (match.startsWith("{") && match.endsWith("}")) {
-					int colonIdx = match.indexOf(':');
-					if (colonIdx == -1) {
-						patternBuilder.append(DEFAULT_VARIABLE_PATTERN);
-						this.variableNames.add(matcher.group(1));
-					}
-					else {
-						String variablePattern = match.substring(colonIdx + 1, match.length() - 1);
-						patternBuilder.append('(');
-						patternBuilder.append(variablePattern);
-						patternBuilder.append(')');
-						String variableName = match.substring(1, colonIdx);
-						this.variableNames.add(variableName);
-					}
-				}
-				end = matcher.end();
-			}
-			patternBuilder.append(quote(pattern, end, pattern.length()));
-			this.pattern = (caseSensitive ? Pattern.compile(patternBuilder.toString()) :
-					Pattern.compile(patternBuilder.toString(), Pattern.CASE_INSENSITIVE));
-		}
-
-		private String quote(String s, int start, int end) {
-			if (start == end) {
-				return "";
-			}
-			return Pattern.quote(s.substring(start, end));
-		}
-
-		/**
-		 * Main entry point.
-		 * @return {@code true} if the string matches against the pattern, or {@code false} otherwise.
-		 */
-		public boolean matchStrings(String str, Map<String, String> uriTemplateVariables) {
-			Matcher matcher = this.pattern.matcher(str);
-			if (matcher.matches()) {
-				if (uriTemplateVariables != null) {
-					// SPR-8455
-					if (this.variableNames.size() != matcher.groupCount()) {
-						throw new IllegalArgumentException("The number of capturing groups in the pattern segment " +
-								this.pattern + " does not match the number of URI template variables it defines, " +
-								"which can occur if capturing groups are used in a URI template regex. " +
-								"Use non-capturing groups instead.");
-					}
-					for (int i = 1; i <= matcher.groupCount(); i++) {
-						String name = this.variableNames.get(i - 1);
-						String value = matcher.group(i);
-						uriTemplateVariables.put(name, value);
-					}
-				}
-				return true;
-			}
-			else {
-				return false;
-			}
-		}
-	}
-
-
-	/**
-	 * The default {@link Comparator} implementation returned by
-	 * {@link #getPatternComparator(String)}.
-	 * <p>In order, the most "generic" pattern is determined by the following:
-	 * <ul>
-	 * <li>if it's null or a capture all pattern (i.e. it is equal to "/**")</li>
-	 * <li>if the other pattern is an actual match</li>
-	 * <li>if it's a catch-all pattern (i.e. it ends with "**"</li>
-	 * <li>if it's got more "*" than the other pattern</li>
-	 * <li>if it's got more "{foo}" than the other pattern</li>
-	 * <li>if it's shorter than the other pattern</li>
-	 * </ul>
-	 */
-	protected static class AntPatternComparator implements Comparator<String> {
-
-		private final String path;
-
-		public AntPatternComparator(String path) {
-			this.path = path;
-		}
-
-		/**
-		 * Compare two patterns to determine which should match first, i.e. which
-		 * is the most specific regarding the current path.
-		 * @return a negative integer, zero, or a positive integer as pattern1 is
-		 * more specific, equally specific, or less specific than pattern2.
-		 */
-		@Override
-		public int compare(String pattern1, String pattern2) {
-			PatternInfo info1 = new PatternInfo(pattern1);
-			PatternInfo info2 = new PatternInfo(pattern2);
-
-			if (info1.isLeastSpecific() && info2.isLeastSpecific()) {
-				return 0;
-			}
-			else if (info1.isLeastSpecific()) {
-				return 1;
-			}
-			else if (info2.isLeastSpecific()) {
-				return -1;
-			}
-
-			boolean pattern1EqualsPath = pattern1.equals(path);
-			boolean pattern2EqualsPath = pattern2.equals(path);
-			if (pattern1EqualsPath && pattern2EqualsPath) {
-				return 0;
-			}
-			else if (pattern1EqualsPath) {
-				return -1;
-			}
-			else if (pattern2EqualsPath) {
-				return 1;
-			}
-
-			if (info1.isPrefixPattern() && info2.getDoubleWildcards() == 0) {
-				return 1;
-			}
-			else if (info2.isPrefixPattern() && info1.getDoubleWildcards() == 0) {
-				return -1;
-			}
-
-			if (info1.getTotalCount() != info2.getTotalCount()) {
-				return info1.getTotalCount() - info2.getTotalCount();
-			}
-
-			if (info1.getLength() != info2.getLength()) {
-				return info2.getLength() - info1.getLength();
-			}
-
-			if (info1.getSingleWildcards() < info2.getSingleWildcards()) {
-				return -1;
-			}
-			else if (info2.getSingleWildcards() < info1.getSingleWildcards()) {
-				return 1;
-			}
-
-			if (info1.getUriVars() < info2.getUriVars()) {
-				return -1;
-			}
-			else if (info2.getUriVars() < info1.getUriVars()) {
-				return 1;
-			}
-
-			return 0;
-		}
-
-
-		/**
-		 * Value class that holds information about the pattern, e.g. number of
-		 * occurrences of "*", "**", and "{" pattern elements.
-		 */
-		private static class PatternInfo {
-
-			private final String pattern;
-
-			private int uriVars;
-
-			private int singleWildcards;
-
-			private int doubleWildcards;
-
-			private boolean catchAllPattern;
-
-			private boolean prefixPattern;
-
-			private Integer length;
-
-			public PatternInfo(String pattern) {
-				this.pattern = pattern;
-				if (this.pattern != null) {
-					initCounters();
-					this.catchAllPattern = this.pattern.equals("/**");
-					this.prefixPattern = !this.catchAllPattern && this.pattern.endsWith("/**");
-				}
-				if (this.uriVars == 0) {
-					this.length = (this.pattern != null ? this.pattern.length() : 0);
-				}
-			}
-
-			protected void initCounters() {
-				int pos = 0;
-				while (pos < this.pattern.length()) {
-					if (this.pattern.charAt(pos) == '{') {
-						this.uriVars++;
-						pos++;
-					}
-					else if (this.pattern.charAt(pos) == '*') {
-						if (pos + 1 < this.pattern.length() && this.pattern.charAt(pos + 1) == '*') {
-							this.doubleWildcards++;
-							pos += 2;
-						}
-						else if (pos > 0 && !this.pattern.substring(pos - 1).equals(".*")) {
-							this.singleWildcards++;
-							pos++;
-						}
-						else {
-							pos++;
-						}
-					}
-					else {
-						pos++;
-					}
-				}
-			}
-
-			public int getUriVars() {
-				return this.uriVars;
-			}
-
-			public int getSingleWildcards() {
-				return this.singleWildcards;
-			}
-
-			public int getDoubleWildcards() {
-				return this.doubleWildcards;
-			}
-
-			public boolean isLeastSpecific() {
-				return (this.pattern == null || this.catchAllPattern);
-			}
-
-			public boolean isPrefixPattern() {
-				return this.prefixPattern;
-			}
-
-			public int getTotalCount() {
-				return this.uriVars + this.singleWildcards + (2 * this.doubleWildcards);
-			}
-
-			/**
-			 * Returns the length of the given pattern, where template variables are considered to be 1 long.
-			 */
-			public int getLength() {
-				if (this.length == null) {
-					this.length = VARIABLE_PATTERN.matcher(this.pattern).replaceAll("#").length();
-				}
-				return this.length;
-			}
-		}
-	}
-
-
-	/**
-	 * A simple cache for patterns that depend on the configured path separator.
-	 */
-	private static class PathSeparatorPatternCache {
-
-		private final String endsOnWildCard;
-
-		private final String endsOnDoubleWildCard;
-
-		public PathSeparatorPatternCache(String pathSeparator) {
-			this.endsOnWildCard = pathSeparator + "*";
-			this.endsOnDoubleWildCard = pathSeparator + "**";
-		}
-
-		public String getEndsOnWildCard() {
-			return this.endsOnWildCard;
-		}
-
-		public String getEndsOnDoubleWildCard() {
-			return this.endsOnDoubleWildCard;
-		}
-	}
->>>>>>> f60bb825
 
 }