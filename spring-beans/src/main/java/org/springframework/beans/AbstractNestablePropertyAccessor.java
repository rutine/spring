--- conflicted
+++ resolved
@@ -64,11 +64,8 @@
  * as String arrays are converted in such a format if the array itself is not
  * assignable.
  *
-<<<<<<< HEAD
  * @marker rutine
  * @author Rod Johnson
-=======
->>>>>>> f60bb825
  * @author Juergen Hoeller
  * @author Stephane Nicoll
  * @author Rod Johnson
@@ -84,7 +81,6 @@
  */
 public abstract class AbstractNestablePropertyAccessor extends AbstractPropertyAccessor {
 
-<<<<<<< HEAD
     /**
      * We'll create a lot of these objects, so we don't want a new logger every time.
      */
@@ -111,10 +107,10 @@
 
     Object rootObject;
 
-    /**
-     * Map with cached nested Accessors: nested path -> Accessor instance.
-     */
-    private Map<String, AbstractNestablePropertyAccessor> nestedPropertyAccessors;
+	/**
+	  Map with cached nested Accessors: nested path -> Accessor instance
+	 */
+	private Map<String, AbstractNestablePropertyAccessor> nestedPropertyAccessors;
 
 
     /**
@@ -975,7 +971,7 @@
      *     canonicalName: p[key1][key2],
      *     keys: [key1, key2]
      * }
-     * 
+     *
      * Parse the given property name into the corresponding property name tokens.
      * @param propertyName the property name to parse
      * @return representation of the parsed property tokens
@@ -1015,996 +1011,6 @@
         return tokens;
     }
 
-    @Override
-    public String toString() {
-        StringBuilder sb = new StringBuilder(getClass().getName());
-        if (this.wrappedObject != null) {
-            sb.append(": wrapping object [").append(ObjectUtils.identityToString(this.wrappedObject)).append("]");
-        }
-        else {
-            sb.append(": no wrapped object set");
-        }
-        return sb.toString();
-    }
-
-
-    protected abstract static class PropertyHandler {
-
-        private final Class<?> propertyType;
-
-        private final boolean readable;
-
-        private final boolean writable;
-
-        public PropertyHandler(Class<?> propertyType, boolean readable, boolean writable) {
-            this.propertyType = propertyType;
-            this.readable = readable;
-            this.writable = writable;
-        }
-
-        public Class<?> getPropertyType() {
-            return this.propertyType;
-        }
-
-        public boolean isReadable() {
-            return this.readable;
-        }
-
-        public boolean isWritable() {
-            return this.writable;
-        }
-
-        public abstract TypeDescriptor toTypeDescriptor();
-
-        public abstract ResolvableType getResolvableType();
-
-        public Class<?> getMapKeyType(int nestingLevel) {
-            return getResolvableType().getNested(nestingLevel).asMap().resolveGeneric(0);
-        }
-
-        public Class<?> getMapValueType(int nestingLevel) {
-            return getResolvableType().getNested(nestingLevel).asMap().resolveGeneric(1);
-        }
-
-        public Class<?> getCollectionType(int nestingLevel) {
-            return getResolvableType().getNested(nestingLevel).asCollection().resolveGeneric();
-        }
-
-        public abstract TypeDescriptor nested(int level);
-
-        public abstract Object getValue() throws Exception;
-
-        public abstract void setValue(Object object, Object value) throws Exception;
-    }
-
-
-    protected static class PropertyTokenHolder {
-
-        public String canonicalName;
-
-        public String actualName;
-
-        public String[] keys;
-    }
-
-
-    /**
-     * Inner class to avoid a hard dependency on Java 8.
-     */
-    @UsesJava8
-    private static class OptionalUnwrapper {
-
-        public static Object unwrap(Object optionalObject) {
-            Optional<?> optional = (Optional<?>) optionalObject;
-            Assert.isTrue(optional.isPresent(), "Optional value must be present");
-            Object result = optional.get();
-            Assert.isTrue(!(result instanceof Optional), "Multi-level Optional usage not supported");
-            return result;
-        }
-=======
-	/**
-	 * We'll create a lot of these objects, so we don't want a new logger every time.
-	 */
-	private static final Log logger = LogFactory.getLog(AbstractNestablePropertyAccessor.class);
-
-	private static Class<?> javaUtilOptionalClass = null;
-
-	static {
-		try {
-			javaUtilOptionalClass =
-					ClassUtils.forName("java.util.Optional", AbstractNestablePropertyAccessor.class.getClassLoader());
-		}
-		catch (ClassNotFoundException ex) {
-			// Java 8 not available - Optional references simply not supported then.
-		}
-	}
-
-
-	private int autoGrowCollectionLimit = Integer.MAX_VALUE;
-
-	Object wrappedObject;
-
-	private String nestedPath = "";
-
-	Object rootObject;
-
-	/** Map with cached nested Accessors: nested path -> Accessor instance */
-	private Map<String, AbstractNestablePropertyAccessor> nestedPropertyAccessors;
-
-
-	/**
-	 * Create a new empty accessor. Wrapped instance needs to be set afterwards.
-	 * Registers default editors.
-	 * @see #setWrappedInstance
-	 */
-	protected AbstractNestablePropertyAccessor() {
-		this(true);
-	}
-
-	/**
-	 * Create a new empty accessor. Wrapped instance needs to be set afterwards.
-	 * @param registerDefaultEditors whether to register default editors
-	 * (can be suppressed if the accessor won't need any type conversion)
-	 * @see #setWrappedInstance
-	 */
-	protected AbstractNestablePropertyAccessor(boolean registerDefaultEditors) {
-		if (registerDefaultEditors) {
-			registerDefaultEditors();
-		}
-		this.typeConverterDelegate = new TypeConverterDelegate(this);
-	}
-
-	/**
-	 * Create a new accessor for the given object.
-	 * @param object object wrapped by this accessor
-	 */
-	protected AbstractNestablePropertyAccessor(Object object) {
-		registerDefaultEditors();
-		setWrappedInstance(object);
-	}
-
-	/**
-	 * Create a new accessor, wrapping a new instance of the specified class.
-	 * @param clazz class to instantiate and wrap
-	 */
-	protected AbstractNestablePropertyAccessor(Class<?> clazz) {
-		registerDefaultEditors();
-		setWrappedInstance(BeanUtils.instantiateClass(clazz));
-	}
-
-	/**
-	 * Create a new accessor for the given object,
-	 * registering a nested path that the object is in.
-	 * @param object object wrapped by this accessor
-	 * @param nestedPath the nested path of the object
-	 * @param rootObject the root object at the top of the path
-	 */
-	protected AbstractNestablePropertyAccessor(Object object, String nestedPath, Object rootObject) {
-		registerDefaultEditors();
-		setWrappedInstance(object, nestedPath, rootObject);
-	}
-
-	/**
-	 * Create a new accessor for the given object,
-	 * registering a nested path that the object is in.
-	 * @param object object wrapped by this accessor
-	 * @param nestedPath the nested path of the object
-	 * @param parent the containing accessor (must not be {@code null})
-	 */
-	protected AbstractNestablePropertyAccessor(Object object, String nestedPath, AbstractNestablePropertyAccessor parent) {
-		setWrappedInstance(object, nestedPath, parent.getWrappedInstance());
-		setExtractOldValueForEditor(parent.isExtractOldValueForEditor());
-		setAutoGrowNestedPaths(parent.isAutoGrowNestedPaths());
-		setAutoGrowCollectionLimit(parent.getAutoGrowCollectionLimit());
-		setConversionService(parent.getConversionService());
-	}
-
-
-	/**
-	 * Specify a limit for array and collection auto-growing.
-	 * <p>Default is unlimited on a plain accessor.
-	 */
-	public void setAutoGrowCollectionLimit(int autoGrowCollectionLimit) {
-		this.autoGrowCollectionLimit = autoGrowCollectionLimit;
-	}
-
-	/**
-	 * Return the limit for array and collection auto-growing.
-	 */
-	public int getAutoGrowCollectionLimit() {
-		return this.autoGrowCollectionLimit;
-	}
-
-	/**
-	 * Switch the target object, replacing the cached introspection results only
-	 * if the class of the new object is different to that of the replaced object.
-	 * @param object the new target object
-	 */
-	public void setWrappedInstance(Object object) {
-		setWrappedInstance(object, "", null);
-	}
-
-	/**
-	 * Switch the target object, replacing the cached introspection results only
-	 * if the class of the new object is different to that of the replaced object.
-	 * @param object the new target object
-	 * @param nestedPath the nested path of the object
-	 * @param rootObject the root object at the top of the path
-	 */
-	public void setWrappedInstance(Object object, String nestedPath, Object rootObject) {
-		Assert.notNull(object, "Target object must not be null");
-		if (object.getClass() == javaUtilOptionalClass) {
-			this.wrappedObject = OptionalUnwrapper.unwrap(object);
-		}
-		else {
-			this.wrappedObject = object;
-		}
-		this.nestedPath = (nestedPath != null ? nestedPath : "");
-		this.rootObject = (!"".equals(this.nestedPath) ? rootObject : this.wrappedObject);
-		this.nestedPropertyAccessors = null;
-		this.typeConverterDelegate = new TypeConverterDelegate(this, this.wrappedObject);
-	}
-
-	public final Object getWrappedInstance() {
-		return this.wrappedObject;
-	}
-
-	public final Class<?> getWrappedClass() {
-		return (this.wrappedObject != null ? this.wrappedObject.getClass() : null);
-	}
-
-	/**
-	 * Return the nested path of the object wrapped by this accessor.
-	 */
-	public final String getNestedPath() {
-		return this.nestedPath;
-	}
-
-	/**
-	 * Return the root object at the top of the path of this accessor.
-	 * @see #getNestedPath
-	 */
-	public final Object getRootInstance() {
-		return this.rootObject;
-	}
-
-	/**
-	 * Return the class of the root object at the top of the path of this accessor.
-	 * @see #getNestedPath
-	 */
-	public final Class<?> getRootClass() {
-		return (this.rootObject != null ? this.rootObject.getClass() : null);
-	}
-
-	@Override
-	public void setPropertyValue(String propertyName, Object value) throws BeansException {
-		AbstractNestablePropertyAccessor nestedPa;
-		try {
-			nestedPa = getPropertyAccessorForPropertyPath(propertyName);
-		}
-		catch (NotReadablePropertyException ex) {
-			throw new NotWritablePropertyException(getRootClass(), this.nestedPath + propertyName,
-					"Nested property in path '" + propertyName + "' does not exist", ex);
-		}
-		PropertyTokenHolder tokens = getPropertyNameTokens(getFinalPath(nestedPa, propertyName));
-		nestedPa.setPropertyValue(tokens, new PropertyValue(propertyName, value));
-	}
-
-	@Override
-	public void setPropertyValue(PropertyValue pv) throws BeansException {
-		PropertyTokenHolder tokens = (PropertyTokenHolder) pv.resolvedTokens;
-		if (tokens == null) {
-			String propertyName = pv.getName();
-			AbstractNestablePropertyAccessor nestedPa;
-			try {
-				nestedPa = getPropertyAccessorForPropertyPath(propertyName);
-			}
-			catch (NotReadablePropertyException ex) {
-				throw new NotWritablePropertyException(getRootClass(), this.nestedPath + propertyName,
-						"Nested property in path '" + propertyName + "' does not exist", ex);
-			}
-			tokens = getPropertyNameTokens(getFinalPath(nestedPa, propertyName));
-			if (nestedPa == this) {
-				pv.getOriginalPropertyValue().resolvedTokens = tokens;
-			}
-			nestedPa.setPropertyValue(tokens, pv);
-		}
-		else {
-			setPropertyValue(tokens, pv);
-		}
-	}
-
-	protected void setPropertyValue(PropertyTokenHolder tokens, PropertyValue pv) throws BeansException {
-		if (tokens.keys != null) {
-			processKeyedProperty(tokens, pv);
-		}
-		else {
-			processLocalProperty(tokens, pv);
-		}
-	}
-
-	@SuppressWarnings("unchecked")
-	private void processKeyedProperty(PropertyTokenHolder tokens, PropertyValue pv) {
-		Object propValue = getPropertyHoldingValue(tokens);
-		String lastKey = tokens.keys[tokens.keys.length - 1];
-
-		if (propValue.getClass().isArray()) {
-			PropertyHandler ph = getLocalPropertyHandler(tokens.actualName);
-			Class<?> requiredType = propValue.getClass().getComponentType();
-			int arrayIndex = Integer.parseInt(lastKey);
-			Object oldValue = null;
-			try {
-				if (isExtractOldValueForEditor() && arrayIndex < Array.getLength(propValue)) {
-					oldValue = Array.get(propValue, arrayIndex);
-				}
-				Object convertedValue = convertIfNecessary(tokens.canonicalName, oldValue, pv.getValue(),
-						requiredType, ph.nested(tokens.keys.length));
-				int length = Array.getLength(propValue);
-				if (arrayIndex >= length && arrayIndex < this.autoGrowCollectionLimit) {
-					Class<?> componentType = propValue.getClass().getComponentType();
-					Object newArray = Array.newInstance(componentType, arrayIndex + 1);
-					System.arraycopy(propValue, 0, newArray, 0, length);
-					setPropertyValue(tokens.actualName, newArray);
-					propValue = getPropertyValue(tokens.actualName);
-				}
-				Array.set(propValue, arrayIndex, convertedValue);
-			}
-			catch (IndexOutOfBoundsException ex) {
-				throw new InvalidPropertyException(getRootClass(), this.nestedPath + tokens.canonicalName,
-						"Invalid array index in property path '" + tokens.canonicalName + "'", ex);
-			}
-		}
-
-		else if (propValue instanceof List) {
-			PropertyHandler ph = getPropertyHandler(tokens.actualName);
-			Class<?> requiredType = ph.getCollectionType(tokens.keys.length);
-			List<Object> list = (List<Object>) propValue;
-			int index = Integer.parseInt(lastKey);
-			Object oldValue = null;
-			if (isExtractOldValueForEditor() && index < list.size()) {
-				oldValue = list.get(index);
-			}
-			Object convertedValue = convertIfNecessary(tokens.canonicalName, oldValue, pv.getValue(),
-					requiredType, ph.nested(tokens.keys.length));
-			int size = list.size();
-			if (index >= size && index < this.autoGrowCollectionLimit) {
-				for (int i = size; i < index; i++) {
-					try {
-						list.add(null);
-					}
-					catch (NullPointerException ex) {
-						throw new InvalidPropertyException(getRootClass(), this.nestedPath + tokens.canonicalName,
-								"Cannot set element with index " + index + " in List of size " +
-								size + ", accessed using property path '" + tokens.canonicalName +
-								"': List does not support filling up gaps with null elements");
-					}
-				}
-				list.add(convertedValue);
-			}
-			else {
-				try {
-					list.set(index, convertedValue);
-				}
-				catch (IndexOutOfBoundsException ex) {
-					throw new InvalidPropertyException(getRootClass(), this.nestedPath + tokens.canonicalName,
-							"Invalid list index in property path '" + tokens.canonicalName + "'", ex);
-				}
-			}
-		}
-
-		else if (propValue instanceof Map) {
-			PropertyHandler ph = getLocalPropertyHandler(tokens.actualName);
-			Class<?> mapKeyType = ph.getMapKeyType(tokens.keys.length);
-			Class<?> mapValueType = ph.getMapValueType(tokens.keys.length);
-			Map<Object, Object> map = (Map<Object, Object>) propValue;
-			// IMPORTANT: Do not pass full property name in here - property editors
-			// must not kick in for map keys but rather only for map values.
-			TypeDescriptor typeDescriptor = TypeDescriptor.valueOf(mapKeyType);
-			Object convertedMapKey = convertIfNecessary(null, null, lastKey, mapKeyType, typeDescriptor);
-			Object oldValue = null;
-			if (isExtractOldValueForEditor()) {
-				oldValue = map.get(convertedMapKey);
-			}
-			// Pass full property name and old value in here, since we want full
-			// conversion ability for map values.
-			Object convertedMapValue = convertIfNecessary(tokens.canonicalName, oldValue, pv.getValue(),
-					mapValueType, ph.nested(tokens.keys.length));
-			map.put(convertedMapKey, convertedMapValue);
-		}
-
-		else {
-			throw new InvalidPropertyException(getRootClass(), this.nestedPath + tokens.canonicalName,
-					"Property referenced in indexed property path '" + tokens.canonicalName +
-					"' is neither an array nor a List nor a Map; returned value was [" + propValue + "]");
-		}
-	}
-
-	private Object getPropertyHoldingValue(PropertyTokenHolder tokens) {
-		// Apply indexes and map keys: fetch value for all keys but the last one.
-		PropertyTokenHolder getterTokens = new PropertyTokenHolder();
-		getterTokens.canonicalName = tokens.canonicalName;
-		getterTokens.actualName = tokens.actualName;
-		getterTokens.keys = new String[tokens.keys.length - 1];
-		System.arraycopy(tokens.keys, 0, getterTokens.keys, 0, tokens.keys.length - 1);
-
-		Object propValue;
-		try {
-			propValue = getPropertyValue(getterTokens);
-		}
-		catch (NotReadablePropertyException ex) {
-			throw new NotWritablePropertyException(getRootClass(), this.nestedPath + tokens.canonicalName,
-					"Cannot access indexed value in property referenced " +
-					"in indexed property path '" + tokens.canonicalName + "'", ex);
-		}
-
-		if (propValue == null) {
-			// null map value case
-			if (isAutoGrowNestedPaths()) {
-				int lastKeyIndex = tokens.canonicalName.lastIndexOf('[');
-				getterTokens.canonicalName = tokens.canonicalName.substring(0, lastKeyIndex);
-				propValue = setDefaultValue(getterTokens);
-			}
-			else {
-				throw new NullValueInNestedPathException(getRootClass(), this.nestedPath + tokens.canonicalName,
-						"Cannot access indexed value in property referenced " +
-						"in indexed property path '" + tokens.canonicalName + "': returned null");
-			}
-		}
-		return propValue;
-	}
-
-	private void processLocalProperty(PropertyTokenHolder tokens, PropertyValue pv) {
-		PropertyHandler ph = getLocalPropertyHandler(tokens.actualName);
-		if (ph == null || !ph.isWritable()) {
-			if (pv.isOptional()) {
-				if (logger.isDebugEnabled()) {
-					logger.debug("Ignoring optional value for property '" + tokens.actualName +
-							"' - property not found on bean class [" + getRootClass().getName() + "]");
-				}
-				return;
-			}
-			else {
-				throw createNotWritablePropertyException(tokens.canonicalName);
-			}
-		}
-
-		Object oldValue = null;
-		try {
-			Object originalValue = pv.getValue();
-			Object valueToApply = originalValue;
-			if (!Boolean.FALSE.equals(pv.conversionNecessary)) {
-				if (pv.isConverted()) {
-					valueToApply = pv.getConvertedValue();
-				}
-				else {
-					if (isExtractOldValueForEditor() && ph.isReadable()) {
-						try {
-							oldValue = ph.getValue();
-						}
-						catch (Exception ex) {
-							if (ex instanceof PrivilegedActionException) {
-								ex = ((PrivilegedActionException) ex).getException();
-							}
-							if (logger.isDebugEnabled()) {
-								logger.debug("Could not read previous value of property '" +
-										this.nestedPath + tokens.canonicalName + "'", ex);
-							}
-						}
-					}
-					valueToApply = convertForProperty(
-							tokens.canonicalName, oldValue, originalValue, ph.toTypeDescriptor());
-				}
-				pv.getOriginalPropertyValue().conversionNecessary = (valueToApply != originalValue);
-			}
-			ph.setValue(this.wrappedObject, valueToApply);
-		}
-		catch (TypeMismatchException ex) {
-			throw ex;
-		}
-		catch (InvocationTargetException ex) {
-			PropertyChangeEvent propertyChangeEvent = new PropertyChangeEvent(
-					this.rootObject, this.nestedPath + tokens.canonicalName, oldValue, pv.getValue());
-			if (ex.getTargetException() instanceof ClassCastException) {
-				throw new TypeMismatchException(propertyChangeEvent, ph.getPropertyType(), ex.getTargetException());
-			}
-			else {
-				Throwable cause = ex.getTargetException();
-				if (cause instanceof UndeclaredThrowableException) {
-					// May happen e.g. with Groovy-generated methods
-					cause = cause.getCause();
-				}
-				throw new MethodInvocationException(propertyChangeEvent, cause);
-			}
-		}
-		catch (Exception ex) {
-			PropertyChangeEvent pce = new PropertyChangeEvent(
-					this.rootObject, this.nestedPath + tokens.canonicalName, oldValue, pv.getValue());
-			throw new MethodInvocationException(pce, ex);
-		}
-	}
-
-	@Override
-	public Class<?> getPropertyType(String propertyName) throws BeansException {
-		try {
-			PropertyHandler ph = getPropertyHandler(propertyName);
-			if (ph != null) {
-				return ph.getPropertyType();
-			}
-			else {
-				// Maybe an indexed/mapped property...
-				Object value = getPropertyValue(propertyName);
-				if (value != null) {
-					return value.getClass();
-				}
-				// Check to see if there is a custom editor,
-				// which might give an indication on the desired target type.
-				Class<?> editorType = guessPropertyTypeFromEditors(propertyName);
-				if (editorType != null) {
-					return editorType;
-				}
-			}
-		}
-		catch (InvalidPropertyException ex) {
-			// Consider as not determinable.
-		}
-		return null;
-	}
-
-	@Override
-	public TypeDescriptor getPropertyTypeDescriptor(String propertyName) throws BeansException {
-		try {
-			AbstractNestablePropertyAccessor nestedPa = getPropertyAccessorForPropertyPath(propertyName);
-			String finalPath = getFinalPath(nestedPa, propertyName);
-			PropertyTokenHolder tokens = getPropertyNameTokens(finalPath);
-			PropertyHandler ph = nestedPa.getLocalPropertyHandler(tokens.actualName);
-			if (ph != null) {
-				if (tokens.keys != null) {
-					if (ph.isReadable() || ph.isWritable()) {
-						return ph.nested(tokens.keys.length);
-					}
-				}
-				else {
-					if (ph.isReadable() || ph.isWritable()) {
-						return ph.toTypeDescriptor();
-					}
-				}
-			}
-		}
-		catch (InvalidPropertyException ex) {
-			// Consider as not determinable.
-		}
-		return null;
-	}
-
-	@Override
-	public boolean isReadableProperty(String propertyName) {
-		try {
-			PropertyHandler ph = getPropertyHandler(propertyName);
-			if (ph != null) {
-				return ph.isReadable();
-			}
-			else {
-				// Maybe an indexed/mapped property...
-				getPropertyValue(propertyName);
-				return true;
-			}
-		}
-		catch (InvalidPropertyException ex) {
-			// Cannot be evaluated, so can't be readable.
-		}
-		return false;
-	}
-
-	@Override
-	public boolean isWritableProperty(String propertyName) {
-		try {
-			PropertyHandler ph = getPropertyHandler(propertyName);
-			if (ph != null) {
-				return ph.isWritable();
-			}
-			else {
-				// Maybe an indexed/mapped property...
-				getPropertyValue(propertyName);
-				return true;
-			}
-		}
-		catch (InvalidPropertyException ex) {
-			// Cannot be evaluated, so can't be writable.
-		}
-		return false;
-	}
-
-	private Object convertIfNecessary(String propertyName, Object oldValue, Object newValue, Class<?> requiredType,
-			TypeDescriptor td) throws TypeMismatchException {
-		try {
-			return this.typeConverterDelegate.convertIfNecessary(propertyName, oldValue, newValue, requiredType, td);
-		}
-		catch (ConverterNotFoundException ex) {
-			PropertyChangeEvent pce =
-					new PropertyChangeEvent(this.rootObject, this.nestedPath + propertyName, oldValue, newValue);
-			throw new ConversionNotSupportedException(pce, td.getType(), ex);
-		}
-		catch (ConversionException ex) {
-			PropertyChangeEvent pce =
-					new PropertyChangeEvent(this.rootObject, this.nestedPath + propertyName, oldValue, newValue);
-			throw new TypeMismatchException(pce, requiredType, ex);
-		}
-		catch (IllegalStateException ex) {
-			PropertyChangeEvent pce =
-					new PropertyChangeEvent(this.rootObject, this.nestedPath + propertyName, oldValue, newValue);
-			throw new ConversionNotSupportedException(pce, requiredType, ex);
-		}
-		catch (IllegalArgumentException ex) {
-			PropertyChangeEvent pce =
-					new PropertyChangeEvent(this.rootObject, this.nestedPath + propertyName, oldValue, newValue);
-			throw new TypeMismatchException(pce, requiredType, ex);
-		}
-	}
-
-	protected Object convertForProperty(String propertyName, Object oldValue, Object newValue, TypeDescriptor td)
-			throws TypeMismatchException {
-
-		return convertIfNecessary(propertyName, oldValue, newValue, td.getType(), td);
-	}
-
-	@Override
-	public Object getPropertyValue(String propertyName) throws BeansException {
-		AbstractNestablePropertyAccessor nestedPa = getPropertyAccessorForPropertyPath(propertyName);
-		PropertyTokenHolder tokens = getPropertyNameTokens(getFinalPath(nestedPa, propertyName));
-		return nestedPa.getPropertyValue(tokens);
-	}
-
-	@SuppressWarnings("unchecked")
-	protected Object getPropertyValue(PropertyTokenHolder tokens) throws BeansException {
-		String propertyName = tokens.canonicalName;
-		String actualName = tokens.actualName;
-		PropertyHandler ph = getLocalPropertyHandler(actualName);
-		if (ph == null || !ph.isReadable()) {
-			throw new NotReadablePropertyException(getRootClass(), this.nestedPath + propertyName);
-		}
-		try {
-			Object value = ph.getValue();
-			if (tokens.keys != null) {
-				if (value == null) {
-					if (isAutoGrowNestedPaths()) {
-						value = setDefaultValue(tokens.actualName);
-					}
-					else {
-						throw new NullValueInNestedPathException(getRootClass(), this.nestedPath + propertyName,
-								"Cannot access indexed value of property referenced in indexed " +
-										"property path '" + propertyName + "': returned null");
-					}
-				}
-				String indexedPropertyName = tokens.actualName;
-				// apply indexes and map keys
-				for (int i = 0; i < tokens.keys.length; i++) {
-					String key = tokens.keys[i];
-					if (value == null) {
-						throw new NullValueInNestedPathException(getRootClass(), this.nestedPath + propertyName,
-								"Cannot access indexed value of property referenced in indexed " +
-										"property path '" + propertyName + "': returned null");
-					}
-					else if (value.getClass().isArray()) {
-						int index = Integer.parseInt(key);
-						value = growArrayIfNecessary(value, index, indexedPropertyName);
-						value = Array.get(value, index);
-					}
-					else if (value instanceof List) {
-						int index = Integer.parseInt(key);
-						List<Object> list = (List<Object>) value;
-						growCollectionIfNecessary(list, index, indexedPropertyName, ph, i + 1);
-						value = list.get(index);
-					}
-					else if (value instanceof Set) {
-						// Apply index to Iterator in case of a Set.
-						Set<Object> set = (Set<Object>) value;
-						int index = Integer.parseInt(key);
-						if (index < 0 || index >= set.size()) {
-							throw new InvalidPropertyException(getRootClass(), this.nestedPath + propertyName,
-									"Cannot get element with index " + index + " from Set of size " +
-											set.size() + ", accessed using property path '" + propertyName + "'");
-						}
-						Iterator<Object> it = set.iterator();
-						for (int j = 0; it.hasNext(); j++) {
-							Object elem = it.next();
-							if (j == index) {
-								value = elem;
-								break;
-							}
-						}
-					}
-					else if (value instanceof Map) {
-						Map<Object, Object> map = (Map<Object, Object>) value;
-						Class<?> mapKeyType = ph.getResolvableType().getNested(i + 1).asMap().resolveGeneric(0);
-						// IMPORTANT: Do not pass full property name in here - property editors
-						// must not kick in for map keys but rather only for map values.
-						TypeDescriptor typeDescriptor = TypeDescriptor.valueOf(mapKeyType);
-						Object convertedMapKey = convertIfNecessary(null, null, key, mapKeyType, typeDescriptor);
-						value = map.get(convertedMapKey);
-					}
-					else {
-						throw new InvalidPropertyException(getRootClass(), this.nestedPath + propertyName,
-								"Property referenced in indexed property path '" + propertyName +
-										"' is neither an array nor a List nor a Set nor a Map; returned value was [" + value + "]");
-					}
-					indexedPropertyName += PROPERTY_KEY_PREFIX + key + PROPERTY_KEY_SUFFIX;
-				}
-			}
-			return value;
-		}
-		catch (IndexOutOfBoundsException ex) {
-			throw new InvalidPropertyException(getRootClass(), this.nestedPath + propertyName,
-					"Index of out of bounds in property path '" + propertyName + "'", ex);
-		}
-		catch (NumberFormatException ex) {
-			throw new InvalidPropertyException(getRootClass(), this.nestedPath + propertyName,
-					"Invalid index in property path '" + propertyName + "'", ex);
-		}
-		catch (TypeMismatchException ex) {
-			throw new InvalidPropertyException(getRootClass(), this.nestedPath + propertyName,
-					"Invalid index in property path '" + propertyName + "'", ex);
-		}
-		catch (InvocationTargetException ex) {
-			throw new InvalidPropertyException(getRootClass(), this.nestedPath + propertyName,
-					"Getter for property '" + actualName + "' threw exception", ex);
-		}
-		catch (Exception ex) {
-			throw new InvalidPropertyException(getRootClass(), this.nestedPath + propertyName,
-					"Illegal attempt to get property '" + actualName + "' threw exception", ex);
-		}
-	}
-
-
-	/**
-	 * Return the {@link PropertyHandler} for the specified {@code propertyName}, navigating
-	 * if necessary. Return {@code null} if not found rather than throwing an exception.
-	 * @param propertyName the property to obtain the descriptor for
-	 * @return the property descriptor for the specified property,
-	 * or {@code null} if not found
-	 * @throws BeansException in case of introspection failure
-	 */
-	protected PropertyHandler getPropertyHandler(String propertyName) throws BeansException {
-		Assert.notNull(propertyName, "Property name must not be null");
-		AbstractNestablePropertyAccessor nestedPa = getPropertyAccessorForPropertyPath(propertyName);
-		return nestedPa.getLocalPropertyHandler(getFinalPath(nestedPa, propertyName));
-	}
-
-	/**
-	 * Return a {@link PropertyHandler} for the specified local {@code propertyName}. Only
-	 * used to reach a property available in the current context.
-	 * @param propertyName the name of a local property
-	 * @return the handler for that property or {@code null} if it has not been found
-	 */
-	protected abstract PropertyHandler getLocalPropertyHandler(String propertyName);
-
-	/**
-	 * Create a new nested property accessor instance.
-	 * Can be overridden in subclasses to create a PropertyAccessor subclass.
-	 * @param object object wrapped by this PropertyAccessor
-	 * @param nestedPath the nested path of the object
-	 * @return the nested PropertyAccessor instance
-	 */
-	protected abstract AbstractNestablePropertyAccessor newNestedPropertyAccessor(Object object, String nestedPath);
-
-	/**
-	 * Create a {@link NotWritablePropertyException} for the specified property.
-	 */
-	protected abstract NotWritablePropertyException createNotWritablePropertyException(String propertyName);
-
-
-	private Object growArrayIfNecessary(Object array, int index, String name) {
-		if (!isAutoGrowNestedPaths()) {
-			return array;
-		}
-		int length = Array.getLength(array);
-		if (index >= length && index < this.autoGrowCollectionLimit) {
-			Class<?> componentType = array.getClass().getComponentType();
-			Object newArray = Array.newInstance(componentType, index + 1);
-			System.arraycopy(array, 0, newArray, 0, length);
-			for (int i = length; i < Array.getLength(newArray); i++) {
-				Array.set(newArray, i, newValue(componentType, null, name));
-			}
-			setPropertyValue(name, newArray);
-			return getPropertyValue(name);
-		}
-		else {
-			return array;
-		}
-	}
-
-	private void growCollectionIfNecessary(Collection<Object> collection, int index, String name,
-			PropertyHandler ph, int nestingLevel) {
-
-		if (!isAutoGrowNestedPaths()) {
-			return;
-		}
-		int size = collection.size();
-		if (index >= size && index < this.autoGrowCollectionLimit) {
-			Class<?> elementType = ph.getResolvableType().getNested(nestingLevel).asCollection().resolveGeneric();
-			if (elementType != null) {
-				for (int i = collection.size(); i < index + 1; i++) {
-					collection.add(newValue(elementType, null, name));
-				}
-			}
-		}
-	}
-
-	/**
-	 * Get the last component of the path. Also works if not nested.
-	 * @param pa property accessor to work on
-	 * @param nestedPath property path we know is nested
-	 * @return last component of the path (the property on the target bean)
-	 */
-	protected String getFinalPath(AbstractNestablePropertyAccessor pa, String nestedPath) {
-		if (pa == this) {
-			return nestedPath;
-		}
-		return nestedPath.substring(PropertyAccessorUtils.getLastNestedPropertySeparatorIndex(nestedPath) + 1);
-	}
-
-	/**
-	 * Recursively navigate to return a property accessor for the nested property path.
-	 * @param propertyPath property path, which may be nested
-	 * @return a property accessor for the target bean
-	 */
-	@SuppressWarnings("unchecked")  // avoid nested generic
-	protected AbstractNestablePropertyAccessor getPropertyAccessorForPropertyPath(String propertyPath) {
-		int pos = PropertyAccessorUtils.getFirstNestedPropertySeparatorIndex(propertyPath);
-		// Handle nested properties recursively.
-		if (pos > -1) {
-			String nestedProperty = propertyPath.substring(0, pos);
-			String nestedPath = propertyPath.substring(pos + 1);
-			AbstractNestablePropertyAccessor nestedPa = getNestedPropertyAccessor(nestedProperty);
-			return nestedPa.getPropertyAccessorForPropertyPath(nestedPath);
-		}
-		else {
-			return this;
-		}
-	}
-
-	/**
-	 * Retrieve a Property accessor for the given nested property.
-	 * Create a new one if not found in the cache.
-	 * <p>Note: Caching nested PropertyAccessors is necessary now,
-	 * to keep registered custom editors for nested properties.
-	 * @param nestedProperty property to create the PropertyAccessor for
-	 * @return the PropertyAccessor instance, either cached or newly created
-	 */
-	private AbstractNestablePropertyAccessor getNestedPropertyAccessor(String nestedProperty) {
-		if (this.nestedPropertyAccessors == null) {
-			this.nestedPropertyAccessors = new HashMap<String, AbstractNestablePropertyAccessor>();
-		}
-		// Get value of bean property.
-		PropertyTokenHolder tokens = getPropertyNameTokens(nestedProperty);
-		String canonicalName = tokens.canonicalName;
-		Object value = getPropertyValue(tokens);
-		if (value == null || (value.getClass() == javaUtilOptionalClass && OptionalUnwrapper.isEmpty(value))) {
-			if (isAutoGrowNestedPaths()) {
-				value = setDefaultValue(tokens);
-			}
-			else {
-				throw new NullValueInNestedPathException(getRootClass(), this.nestedPath + canonicalName);
-			}
-		}
-
-		// Lookup cached sub-PropertyAccessor, create new one if not found.
-		AbstractNestablePropertyAccessor nestedPa = this.nestedPropertyAccessors.get(canonicalName);
-		if (nestedPa == null || nestedPa.getWrappedInstance() !=
-				(value.getClass() == javaUtilOptionalClass ? OptionalUnwrapper.unwrap(value) : value)) {
-			if (logger.isTraceEnabled()) {
-				logger.trace("Creating new nested " + getClass().getSimpleName() + " for property '" + canonicalName + "'");
-			}
-			nestedPa = newNestedPropertyAccessor(value, this.nestedPath + canonicalName + NESTED_PROPERTY_SEPARATOR);
-			// Inherit all type-specific PropertyEditors.
-			copyDefaultEditorsTo(nestedPa);
-			copyCustomEditorsTo(nestedPa, canonicalName);
-			this.nestedPropertyAccessors.put(canonicalName, nestedPa);
-		}
-		else {
-			if (logger.isTraceEnabled()) {
-				logger.trace("Using cached nested property accessor for property '" + canonicalName + "'");
-			}
-		}
-		return nestedPa;
-	}
-
-	private Object setDefaultValue(String propertyName) {
-		PropertyTokenHolder tokens = new PropertyTokenHolder();
-		tokens.actualName = propertyName;
-		tokens.canonicalName = propertyName;
-		return setDefaultValue(tokens);
-	}
-
-	private Object setDefaultValue(PropertyTokenHolder tokens) {
-		PropertyValue pv = createDefaultPropertyValue(tokens);
-		setPropertyValue(tokens, pv);
-		return getPropertyValue(tokens);
-	}
-
-	private PropertyValue createDefaultPropertyValue(PropertyTokenHolder tokens) {
-		TypeDescriptor desc = getPropertyTypeDescriptor(tokens.canonicalName);
-		Class<?> type = desc.getType();
-		if (type == null) {
-			throw new NullValueInNestedPathException(getRootClass(), this.nestedPath + tokens.canonicalName,
-					"Could not determine property type for auto-growing a default value");
-		}
-		Object defaultValue = newValue(type, desc, tokens.canonicalName);
-		return new PropertyValue(tokens.canonicalName, defaultValue);
-	}
-
-	private Object newValue(Class<?> type, TypeDescriptor desc, String name) {
-		try {
-			if (type.isArray()) {
-				Class<?> componentType = type.getComponentType();
-				// TODO - only handles 2-dimensional arrays
-				if (componentType.isArray()) {
-					Object array = Array.newInstance(componentType, 1);
-					Array.set(array, 0, Array.newInstance(componentType.getComponentType(), 0));
-					return array;
-				}
-				else {
-					return Array.newInstance(componentType, 0);
-				}
-			}
-			else if (Collection.class.isAssignableFrom(type)) {
-				TypeDescriptor elementDesc = (desc != null ? desc.getElementTypeDescriptor() : null);
-				return CollectionFactory.createCollection(type, (elementDesc != null ? elementDesc.getType() : null), 16);
-			}
-			else if (Map.class.isAssignableFrom(type)) {
-				TypeDescriptor keyDesc = (desc != null ? desc.getMapKeyTypeDescriptor() : null);
-				return CollectionFactory.createMap(type, (keyDesc != null ? keyDesc.getType() : null), 16);
-			}
-			else {
-				return BeanUtils.instantiate(type);
-			}
-		}
-		catch (Throwable ex) {
-			throw new NullValueInNestedPathException(getRootClass(), this.nestedPath + name,
-					"Could not instantiate property type [" + type.getName() + "] to auto-grow nested property path", ex);
-		}
-	}
-
-	/**
-	 * Parse the given property name into the corresponding property name tokens.
-	 * @param propertyName the property name to parse
-	 * @return representation of the parsed property tokens
-	 */
-	private PropertyTokenHolder getPropertyNameTokens(String propertyName) {
-		PropertyTokenHolder tokens = new PropertyTokenHolder();
-		String actualName = null;
-		List<String> keys = new ArrayList<String>(2);
-		int searchIndex = 0;
-		while (searchIndex != -1) {
-			int keyStart = propertyName.indexOf(PROPERTY_KEY_PREFIX, searchIndex);
-			searchIndex = -1;
-			if (keyStart != -1) {
-				int keyEnd = propertyName.indexOf(PROPERTY_KEY_SUFFIX, keyStart + PROPERTY_KEY_PREFIX.length());
-				if (keyEnd != -1) {
-					if (actualName == null) {
-						actualName = propertyName.substring(0, keyStart);
-					}
-					String key = propertyName.substring(keyStart + PROPERTY_KEY_PREFIX.length(), keyEnd);
-					if (key.length() > 1 && (key.startsWith("'") && key.endsWith("'")) ||
-							(key.startsWith("\"") && key.endsWith("\""))) {
-						key = key.substring(1, key.length() - 1);
-					}
-					keys.add(key);
-					searchIndex = keyEnd + PROPERTY_KEY_SUFFIX.length();
-				}
-			}
-		}
-		tokens.actualName = (actualName != null ? actualName : propertyName);
-		tokens.canonicalName = tokens.actualName;
-		if (!keys.isEmpty()) {
-			tokens.canonicalName += PROPERTY_KEY_PREFIX +
-					StringUtils.collectionToDelimitedString(keys, PROPERTY_KEY_SUFFIX + PROPERTY_KEY_PREFIX) +
-					PROPERTY_KEY_SUFFIX;
-			tokens.keys = StringUtils.toStringArray(keys);
-		}
-		return tokens;
-	}
-
-
 	@Override
 	public String toString() {
 		StringBuilder sb = new StringBuilder(getClass().getName());
@@ -2020,84 +1026,81 @@
 
 	/**
 	 * A handler for a specific property.
-	 */
-	protected abstract static class PropertyHandler {
-
-		private final Class<?> propertyType;
-
-		private final boolean readable;
-
-		private final boolean writable;
-
-		public PropertyHandler(Class<?> propertyType, boolean readable, boolean writable) {
-			this.propertyType = propertyType;
-			this.readable = readable;
-			this.writable = writable;
-		}
-
-		public Class<?> getPropertyType() {
-			return this.propertyType;
-		}
-
-		public boolean isReadable() {
-			return this.readable;
-		}
-
-		public boolean isWritable() {
-			return this.writable;
-		}
-
-		public abstract TypeDescriptor toTypeDescriptor();
-
-		public abstract ResolvableType getResolvableType();
-
-		public Class<?> getMapKeyType(int nestingLevel) {
-			return getResolvableType().getNested(nestingLevel).asMap().resolveGeneric(0);
-		}
-
-		public Class<?> getMapValueType(int nestingLevel) {
-			return getResolvableType().getNested(nestingLevel).asMap().resolveGeneric(1);
-		}
-
-		public Class<?> getCollectionType(int nestingLevel) {
-			return getResolvableType().getNested(nestingLevel).asCollection().resolveGeneric();
-		}
-
-		public abstract TypeDescriptor nested(int level);
-
-		public abstract Object getValue() throws Exception;
-
-		public abstract void setValue(Object object, Object value) throws Exception;
-	}
+	 */protected abstract static class PropertyHandler {
+
+        private final Class<?> propertyType;
+
+        private final boolean readable;
+
+        private final boolean writable;
+
+        public PropertyHandler(Class<?> propertyType, boolean readable, boolean writable) {
+            this.propertyType = propertyType;
+            this.readable = readable;
+            this.writable = writable;
+        }
+
+        public Class<?> getPropertyType() {
+            return this.propertyType;
+        }
+
+        public boolean isReadable() {
+            return this.readable;
+        }
+
+        public boolean isWritable() {
+            return this.writable;
+        }
+
+        public abstract TypeDescriptor toTypeDescriptor();
+
+        public abstract ResolvableType getResolvableType();
+
+        public Class<?> getMapKeyType(int nestingLevel) {
+            return getResolvableType().getNested(nestingLevel).asMap().resolveGeneric(0);
+        }
+
+        public Class<?> getMapValueType(int nestingLevel) {
+            return getResolvableType().getNested(nestingLevel).asMap().resolveGeneric(1);
+        }
+
+        public Class<?> getCollectionType(int nestingLevel) {
+            return getResolvableType().getNested(nestingLevel).asCollection().resolveGeneric();
+        }
+
+        public abstract TypeDescriptor nested(int level);
+
+        public abstract Object getValue() throws Exception;
+
+        public abstract void setValue(Object object, Object value) throws Exception;
+    }
 
 
 	/**
 	 * Holder class used to store property tokens.
-	 */
-	protected static class PropertyTokenHolder {
-
-		public String canonicalName;
-
-		public String actualName;
-
-		public String[] keys;
-	}
-
-
-	/**
-	 * Inner class to avoid a hard dependency on Java 8.
-	 */
-	@UsesJava8
-	private static class OptionalUnwrapper {
-
-		public static Object unwrap(Object optionalObject) {
-			Optional<?> optional = (Optional<?>) optionalObject;
-			Assert.isTrue(optional.isPresent(), "Optional value must be present");
-			Object result = optional.get();
-			Assert.isTrue(!(result instanceof Optional), "Multi-level Optional usage not supported");
-			return result;
-		}
->>>>>>> f60bb825
+	 */protected static class PropertyTokenHolder {
+
+        public String canonicalName;
+
+        public String actualName;
+
+        public String[] keys;
+    }
+
+
+    /**
+     * Inner class to avoid a hard dependency on Java 8.
+     */
+    @UsesJava8
+    private static class OptionalUnwrapper {
+
+        public static Object unwrap(Object optionalObject) {
+            Optional<?> optional = (Optional<?>) optionalObject;
+            Assert.isTrue(optional.isPresent(), "Optional value must be present");
+            Object result = optional.get();
+            Assert.isTrue(!(result instanceof Optional), "Multi-level Optional usage not supported");
+            return result;
+        }
 
         public static boolean isEmpty(Object optionalObject) {
             return !((Optional<?>) optionalObject).isPresent();
