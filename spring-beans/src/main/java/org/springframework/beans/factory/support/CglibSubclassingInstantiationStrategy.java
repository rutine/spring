/*
 * Copyright 2002-2019 the original author or authors.
 *
 * Licensed under the Apache License, Version 2.0 (the "License");
 * you may not use this file except in compliance with the License.
 * You may obtain a copy of the License at
 *
 *      https://www.apache.org/licenses/LICENSE-2.0
 *
 * Unless required by applicable law or agreed to in writing, software
 * distributed under the License is distributed on an "AS IS" BASIS,
 * WITHOUT WARRANTIES OR CONDITIONS OF ANY KIND, either express or implied.
 * See the License for the specific language governing permissions and
 * limitations under the License.
 */

package org.springframework.beans.factory.support;

import java.lang.reflect.Constructor;
import java.lang.reflect.Method;

import org.apache.commons.logging.Log;
import org.apache.commons.logging.LogFactory;

import org.springframework.beans.BeanInstantiationException;
import org.springframework.beans.BeanUtils;
import org.springframework.beans.factory.BeanFactory;
import org.springframework.beans.factory.config.ConfigurableBeanFactory;
import org.springframework.cglib.core.ClassGenerator;
import org.springframework.cglib.core.DefaultGeneratorStrategy;
import org.springframework.cglib.core.SpringNamingPolicy;
import org.springframework.cglib.proxy.Callback;
import org.springframework.cglib.proxy.CallbackFilter;
import org.springframework.cglib.proxy.Enhancer;
import org.springframework.cglib.proxy.Factory;
import org.springframework.cglib.proxy.MethodInterceptor;
import org.springframework.cglib.proxy.MethodProxy;
import org.springframework.cglib.proxy.NoOp;
import org.springframework.util.StringUtils;

/**
 * <prev>
 *     <em>用于BeanFactory实例化简单对象的默认策略</em>
 *     <p>1.使用CGLIB动态生成方法需要被重写的新对象(方法依赖注入)</p>
 * </prev>
 * 
 * Default object instantiation strategy for use in BeanFactories.
 *
 * <p>Uses CGLIB to generate subclasses dynamically if methods need to be
 * overridden by the container to implement <em>Method Injection</em>.
 *
 * @marker rutine
 * @author Rod Johnson
 * @author Juergen Hoeller
 * @author Sam Brannen
 * @since 1.1
 */
public class CglibSubclassingInstantiationStrategy extends SimpleInstantiationStrategy {

<<<<<<< HEAD
    /**
     * Index in the CGLIB callback array for passthrough behavior,
     * in which case the subclass won't override the original class.
     */
    private static final int PASSTHROUGH = 0;

    /**
     * Index in the CGLIB callback array for a method that should
     * be overridden to provide <em>method lookup</em>.
     */
    private static final int LOOKUP_OVERRIDE = 1;

    /**
     * Index in the CGLIB callback array for a method that should
     * be overridden using generic <em>method replacer</em> functionality.
     */
    private static final int METHOD_REPLACER = 2;


    @Override
    protected Object instantiateWithMethodInjection(RootBeanDefinition bd, String beanName, BeanFactory owner) {
        return instantiateWithMethodInjection(bd, beanName, owner, null);
    }

    @Override
    protected Object instantiateWithMethodInjection(RootBeanDefinition bd, String beanName, BeanFactory owner,
            Constructor<?> ctor, Object... args) {

        // Must generate CGLIB subclass...
        return new CglibSubclassCreator(bd, owner).instantiate(ctor, args);
    }


    /**
     * An inner class created for historical reasons to avoid external CGLIB dependency
     * in Spring versions earlier than 3.2.
     */
    private static class CglibSubclassCreator {

        private static final Class<?>[] CALLBACK_TYPES = new Class<?>[]
                {NoOp.class, LookupOverrideMethodInterceptor.class, ReplaceOverrideMethodInterceptor.class};

        private final RootBeanDefinition beanDefinition;

        private final BeanFactory owner;

        CglibSubclassCreator(RootBeanDefinition beanDefinition, BeanFactory owner) {
            this.beanDefinition = beanDefinition;
            this.owner = owner;
        }

        /**
         * Create a new instance of a dynamically generated subclass implementing the
         * required lookups.
         * @param ctor constructor to use. If this is {@code null}, use the
         * no-arg constructor (no parameterization, or Setter Injection)
         * @param args arguments to use for the constructor.
         * Ignored if the {@code ctor} parameter is {@code null}.
         * @return new instance of the dynamically generated subclass
         */
        public Object instantiate(Constructor<?> ctor, Object... args) {
            Class<?> subclass = createEnhancedSubclass(this.beanDefinition);
            Object instance;
            if (ctor == null) {
                instance = BeanUtils.instantiateClass(subclass);
            }
            else {
                try {
                    Constructor<?> enhancedSubclassConstructor = subclass.getConstructor(ctor.getParameterTypes());
                    instance = enhancedSubclassConstructor.newInstance(args);
                }
                catch (Exception ex) {
                    throw new BeanInstantiationException(this.beanDefinition.getBeanClass(),
                            "Failed to invoke constructor for CGLIB enhanced subclass [" + subclass.getName() + "]", ex);
                }
            }
            // SPR-10785: set callbacks directly on the instance instead of in the
            // enhanced class (via the Enhancer) in order to avoid memory leaks.
            Factory factory = (Factory) instance;
            factory.setCallbacks(new Callback[] {NoOp.INSTANCE,
                    new LookupOverrideMethodInterceptor(this.beanDefinition, this.owner),
                    new ReplaceOverrideMethodInterceptor(this.beanDefinition, this.owner)});
            return instance;
        }

        /**
         * Create an enhanced subclass of the bean class for the provided bean
         * definition, using CGLIB.
         */
        private Class<?> createEnhancedSubclass(RootBeanDefinition beanDefinition) {
            Enhancer enhancer = new Enhancer();
            enhancer.setSuperclass(beanDefinition.getBeanClass());
            enhancer.setNamingPolicy(SpringNamingPolicy.INSTANCE);
            if (this.owner instanceof ConfigurableBeanFactory) {
                ClassLoader cl = ((ConfigurableBeanFactory) this.owner).getBeanClassLoader();
                enhancer.setStrategy(new ClassLoaderAwareGeneratorStrategy(cl));
            }
            enhancer.setCallbackFilter(new MethodOverrideCallbackFilter(beanDefinition));
            enhancer.setCallbackTypes(CALLBACK_TYPES);
            return enhancer.createClass();
        }
    }


    /**
     * 基础类, 后面继承此类
     * 保证CGLIB对同一bean生成相同的class
     * 根据当前class和bean定义重写hasCode和equals方法
     */
    /**
     * Class providing hashCode and equals methods required by CGLIB to
     * ensure that CGLIB doesn't generate a distinct class per bean.
     * Identity is based on class and bean definition.
     */
    private static class CglibIdentitySupport {

        private final RootBeanDefinition beanDefinition;

        public CglibIdentitySupport(RootBeanDefinition beanDefinition) {
            this.beanDefinition = beanDefinition;
        }

        public RootBeanDefinition getBeanDefinition() {
            return this.beanDefinition;
        }

        @Override
        public boolean equals(Object other) {
            return (getClass() == other.getClass() &&
                    this.beanDefinition.equals(((CglibIdentitySupport) other).beanDefinition));
        }

        @Override
        public int hashCode() {
            return this.beanDefinition.hashCode();
        }
    }


    /**
     * CGLIB GeneratorStrategy variant which exposes the application ClassLoader
     * as thread context ClassLoader for the time of class generation
     * (in order for ASM to pick it up when doing common superclass resolution).
     */
    private static class ClassLoaderAwareGeneratorStrategy extends DefaultGeneratorStrategy {

        private final ClassLoader classLoader;

        public ClassLoaderAwareGeneratorStrategy(ClassLoader classLoader) {
            this.classLoader = classLoader;
        }

        @Override
        public byte[] generate(ClassGenerator cg) throws Exception {
            if (this.classLoader == null) {
                return super.generate(cg);
            }

            Thread currentThread = Thread.currentThread();
            ClassLoader threadContextClassLoader;
            try {
                threadContextClassLoader = currentThread.getContextClassLoader();
            }
            catch (Throwable ex) {
                // Cannot access thread context ClassLoader - falling back...
                return super.generate(cg);
            }

            boolean overrideClassLoader = !this.classLoader.equals(threadContextClassLoader);
            if (overrideClassLoader) {
                currentThread.setContextClassLoader(this.classLoader);
            }
            try {
                return super.generate(cg);
            }
            finally {
                if (overrideClassLoader) {
                    // Reset original thread context ClassLoader.
                    currentThread.setContextClassLoader(threadContextClassLoader);
                }
            }
        }
    }


    /**
     * CGLIB callback for filtering method interception behavior.
     */
    private static class MethodOverrideCallbackFilter extends CglibIdentitySupport implements CallbackFilter {

        private static final Log logger = LogFactory.getLog(MethodOverrideCallbackFilter.class);

        public MethodOverrideCallbackFilter(RootBeanDefinition beanDefinition) {
            super(beanDefinition);
        }

        @Override
        public int accept(Method method) {
            MethodOverride methodOverride = getBeanDefinition().getMethodOverrides().getOverride(method);
            if (logger.isTraceEnabled()) {
                logger.trace("Override for '" + method.getName() + "' is [" + methodOverride + "]");
            }
            if (methodOverride == null) {
                return PASSTHROUGH;
            }
            else if (methodOverride instanceof LookupOverride) {
                return LOOKUP_OVERRIDE;
            }
            else if (methodOverride instanceof ReplaceOverride) {
                return METHOD_REPLACER;
            }
            throw new UnsupportedOperationException("Unexpected MethodOverride subclass: " +
                    methodOverride.getClass().getName());
        }
    }


    /**
     * 重写由CGLIB生成的动态类实例方法, 检索容器bean实例并返回
     *
     * CGLIB MethodInterceptor to override methods, replacing them with an
     * implementation that returns a bean looked up in the container.
     */
    private static class LookupOverrideMethodInterceptor extends CglibIdentitySupport implements MethodInterceptor {

        private final BeanFactory owner;

        public LookupOverrideMethodInterceptor(RootBeanDefinition beanDefinition, BeanFactory owner) {
            super(beanDefinition);
            this.owner = owner;
        }

        @Override
        public Object intercept(Object obj, Method method, Object[] args, MethodProxy mp) throws Throwable {
            // Cast is safe, as CallbackFilter filters are used selectively.
            LookupOverride lo = (LookupOverride) getBeanDefinition().getMethodOverrides().getOverride(method);
            Object[] argsToUse = (args.length > 0 ? args : null);  // if no-arg, don't insist on args at all
            if (StringUtils.hasText(lo.getBeanName())) {
                return this.owner.getBean(lo.getBeanName(), argsToUse);
            }
            else {
                return this.owner.getBean(method.getReturnType(), argsToUse);
            }
        }
    }


    /**
     * 重写由CGLIB生成的动态类实例方法, 检索容器replacaer bean实例并执行返回
     *
     * CGLIB MethodInterceptor to override methods, replacing them with a call
     * to a generic MethodReplacer.
     */
    private static class ReplaceOverrideMethodInterceptor extends CglibIdentitySupport implements MethodInterceptor {

        private final BeanFactory owner;

        public ReplaceOverrideMethodInterceptor(RootBeanDefinition beanDefinition, BeanFactory owner) {
            super(beanDefinition);
            this.owner = owner;
        }

        @Override
        public Object intercept(Object obj, Method method, Object[] args, MethodProxy mp) throws Throwable {
            ReplaceOverride ro = (ReplaceOverride) getBeanDefinition().getMethodOverrides().getOverride(method);
            // TODO could cache if a singleton for minor performance optimization
            MethodReplacer mr = this.owner.getBean(ro.getMethodReplacerBeanName(), MethodReplacer.class);
            return mr.reimplement(obj, method, args);
        }
    }
=======
	/**
	 * Index in the CGLIB callback array for passthrough behavior,
	 * in which case the subclass won't override the original class.
	 */
	private static final int PASSTHROUGH = 0;

	/**
	 * Index in the CGLIB callback array for a method that should
	 * be overridden to provide <em>method lookup</em>.
	 */
	private static final int LOOKUP_OVERRIDE = 1;

	/**
	 * Index in the CGLIB callback array for a method that should
	 * be overridden using generic <em>method replacer</em> functionality.
	 */
	private static final int METHOD_REPLACER = 2;


	@Override
	protected Object instantiateWithMethodInjection(RootBeanDefinition bd, String beanName, BeanFactory owner) {
		return instantiateWithMethodInjection(bd, beanName, owner, null);
	}

	@Override
	protected Object instantiateWithMethodInjection(RootBeanDefinition bd, String beanName, BeanFactory owner,
			Constructor<?> ctor, Object... args) {

		// Must generate CGLIB subclass...
		return new CglibSubclassCreator(bd, owner).instantiate(ctor, args);
	}


	/**
	 * An inner class created for historical reasons to avoid external CGLIB dependency
	 * in Spring versions earlier than 3.2.
	 */
	private static class CglibSubclassCreator {

		private static final Class<?>[] CALLBACK_TYPES = new Class<?>[]
				{NoOp.class, LookupOverrideMethodInterceptor.class, ReplaceOverrideMethodInterceptor.class};

		private final RootBeanDefinition beanDefinition;

		private final BeanFactory owner;

		CglibSubclassCreator(RootBeanDefinition beanDefinition, BeanFactory owner) {
			this.beanDefinition = beanDefinition;
			this.owner = owner;
		}

		/**
		 * Create a new instance of a dynamically generated subclass implementing the
		 * required lookups.
		 * @param ctor constructor to use. If this is {@code null}, use the
		 * no-arg constructor (no parameterization, or Setter Injection)
		 * @param args arguments to use for the constructor.
		 * Ignored if the {@code ctor} parameter is {@code null}.
		 * @return new instance of the dynamically generated subclass
		 */
		public Object instantiate(Constructor<?> ctor, Object... args) {
			Class<?> subclass = createEnhancedSubclass(this.beanDefinition);
			Object instance;
			if (ctor == null) {
				instance = BeanUtils.instantiateClass(subclass);
			}
			else {
				try {
					Constructor<?> enhancedSubclassConstructor = subclass.getConstructor(ctor.getParameterTypes());
					instance = enhancedSubclassConstructor.newInstance(args);
				}
				catch (Exception ex) {
					throw new BeanInstantiationException(this.beanDefinition.getBeanClass(),
							"Failed to invoke constructor for CGLIB enhanced subclass [" + subclass.getName() + "]", ex);
				}
			}
			// SPR-10785: set callbacks directly on the instance instead of in the
			// enhanced class (via the Enhancer) in order to avoid memory leaks.
			Factory factory = (Factory) instance;
			factory.setCallbacks(new Callback[] {NoOp.INSTANCE,
					new LookupOverrideMethodInterceptor(this.beanDefinition, this.owner),
					new ReplaceOverrideMethodInterceptor(this.beanDefinition, this.owner)});
			return instance;
		}

		/**
		 * Create an enhanced subclass of the bean class for the provided bean
		 * definition, using CGLIB.
		 */
		private Class<?> createEnhancedSubclass(RootBeanDefinition beanDefinition) {
			Enhancer enhancer = new Enhancer();
			enhancer.setSuperclass(beanDefinition.getBeanClass());
			enhancer.setNamingPolicy(SpringNamingPolicy.INSTANCE);
			if (this.owner instanceof ConfigurableBeanFactory) {
				ClassLoader cl = ((ConfigurableBeanFactory) this.owner).getBeanClassLoader();
				enhancer.setStrategy(new ClassLoaderAwareGeneratorStrategy(cl));
			}
			enhancer.setCallbackFilter(new MethodOverrideCallbackFilter(beanDefinition));
			enhancer.setCallbackTypes(CALLBACK_TYPES);
			return enhancer.createClass();
		}
	}


	/**
	 * Class providing hashCode and equals methods required by CGLIB to
	 * ensure that CGLIB doesn't generate a distinct class per bean.
	 * Identity is based on class and bean definition.
	 */
	private static class CglibIdentitySupport {

		private final RootBeanDefinition beanDefinition;

		public CglibIdentitySupport(RootBeanDefinition beanDefinition) {
			this.beanDefinition = beanDefinition;
		}

		public RootBeanDefinition getBeanDefinition() {
			return this.beanDefinition;
		}

		@Override
		public boolean equals(Object other) {
			return (getClass() == other.getClass() &&
					this.beanDefinition.equals(((CglibIdentitySupport) other).beanDefinition));
		}

		@Override
		public int hashCode() {
			return this.beanDefinition.hashCode();
		}
	}


	/**
	 * CGLIB GeneratorStrategy variant which exposes the application ClassLoader
	 * as thread context ClassLoader for the time of class generation
	 * (in order for ASM to pick it up when doing common superclass resolution).
	 */
	private static class ClassLoaderAwareGeneratorStrategy extends DefaultGeneratorStrategy {

		private final ClassLoader classLoader;

		public ClassLoaderAwareGeneratorStrategy(ClassLoader classLoader) {
			this.classLoader = classLoader;
		}

		@Override
		public byte[] generate(ClassGenerator cg) throws Exception {
			if (this.classLoader == null) {
				return super.generate(cg);
			}

			Thread currentThread = Thread.currentThread();
			ClassLoader threadContextClassLoader;
			try {
				threadContextClassLoader = currentThread.getContextClassLoader();
			}
			catch (Throwable ex) {
				// Cannot access thread context ClassLoader - falling back...
				return super.generate(cg);
			}

			boolean overrideClassLoader = !this.classLoader.equals(threadContextClassLoader);
			if (overrideClassLoader) {
				currentThread.setContextClassLoader(this.classLoader);
			}
			try {
				return super.generate(cg);
			}
			finally {
				if (overrideClassLoader) {
					// Reset original thread context ClassLoader.
					currentThread.setContextClassLoader(threadContextClassLoader);
				}
			}
		}
	}


	/**
	 * CGLIB callback for filtering method interception behavior.
	 */
	private static class MethodOverrideCallbackFilter extends CglibIdentitySupport implements CallbackFilter {

		private static final Log logger = LogFactory.getLog(MethodOverrideCallbackFilter.class);

		public MethodOverrideCallbackFilter(RootBeanDefinition beanDefinition) {
			super(beanDefinition);
		}

		@Override
		public int accept(Method method) {
			MethodOverride methodOverride = getBeanDefinition().getMethodOverrides().getOverride(method);
			if (logger.isTraceEnabled()) {
				logger.trace("MethodOverride for " + method + ": " + methodOverride);
			}
			if (methodOverride == null) {
				return PASSTHROUGH;
			}
			else if (methodOverride instanceof LookupOverride) {
				return LOOKUP_OVERRIDE;
			}
			else if (methodOverride instanceof ReplaceOverride) {
				return METHOD_REPLACER;
			}
			throw new UnsupportedOperationException("Unexpected MethodOverride subclass: " +
					methodOverride.getClass().getName());
		}
	}


	/**
	 * CGLIB MethodInterceptor to override methods, replacing them with an
	 * implementation that returns a bean looked up in the container.
	 */
	private static class LookupOverrideMethodInterceptor extends CglibIdentitySupport implements MethodInterceptor {

		private final BeanFactory owner;

		public LookupOverrideMethodInterceptor(RootBeanDefinition beanDefinition, BeanFactory owner) {
			super(beanDefinition);
			this.owner = owner;
		}

		@Override
		public Object intercept(Object obj, Method method, Object[] args, MethodProxy mp) throws Throwable {
			// Cast is safe, as CallbackFilter filters are used selectively.
			LookupOverride lo = (LookupOverride) getBeanDefinition().getMethodOverrides().getOverride(method);
			Object[] argsToUse = (args.length > 0 ? args : null);  // if no-arg, don't insist on args at all
			if (StringUtils.hasText(lo.getBeanName())) {
				return this.owner.getBean(lo.getBeanName(), argsToUse);
			}
			else {
				return this.owner.getBean(method.getReturnType(), argsToUse);
			}
		}
	}


	/**
	 * CGLIB MethodInterceptor to override methods, replacing them with a call
	 * to a generic MethodReplacer.
	 */
	private static class ReplaceOverrideMethodInterceptor extends CglibIdentitySupport implements MethodInterceptor {

		private final BeanFactory owner;

		public ReplaceOverrideMethodInterceptor(RootBeanDefinition beanDefinition, BeanFactory owner) {
			super(beanDefinition);
			this.owner = owner;
		}

		@Override
		public Object intercept(Object obj, Method method, Object[] args, MethodProxy mp) throws Throwable {
			ReplaceOverride ro = (ReplaceOverride) getBeanDefinition().getMethodOverrides().getOverride(method);
			// TODO could cache if a singleton for minor performance optimization
			MethodReplacer mr = this.owner.getBean(ro.getMethodReplacerBeanName(), MethodReplacer.class);
			return mr.reimplement(obj, method, args);
		}
	}
>>>>>>> f60bb825

}<|MERGE_RESOLUTION|>--- conflicted
+++ resolved
@@ -43,7 +43,7 @@
  *     <em>用于BeanFactory实例化简单对象的默认策略</em>
  *     <p>1.使用CGLIB动态生成方法需要被重写的新对象(方法依赖注入)</p>
  * </prev>
- * 
+ *
  * Default object instantiation strategy for use in BeanFactories.
  *
  * <p>Uses CGLIB to generate subclasses dynamically if methods need to be
@@ -57,7 +57,6 @@
  */
 public class CglibSubclassingInstantiationStrategy extends SimpleInstantiationStrategy {
 
-<<<<<<< HEAD
     /**
      * Index in the CGLIB callback array for passthrough behavior,
      * in which case the subclass won't override the original class.
@@ -258,7 +257,7 @@
         public int accept(Method method) {
             MethodOverride methodOverride = getBeanDefinition().getMethodOverrides().getOverride(method);
             if (logger.isTraceEnabled()) {
-                logger.trace("Override for '" + method.getName() + "' is [" + methodOverride + "]");
+                logger.trace("MethodOverride for " + method + ": " + methodOverride);
             }
             if (methodOverride == null) {
                 return PASSTHROUGH;
@@ -328,268 +327,5 @@
             return mr.reimplement(obj, method, args);
         }
     }
-=======
-	/**
-	 * Index in the CGLIB callback array for passthrough behavior,
-	 * in which case the subclass won't override the original class.
-	 */
-	private static final int PASSTHROUGH = 0;
-
-	/**
-	 * Index in the CGLIB callback array for a method that should
-	 * be overridden to provide <em>method lookup</em>.
-	 */
-	private static final int LOOKUP_OVERRIDE = 1;
-
-	/**
-	 * Index in the CGLIB callback array for a method that should
-	 * be overridden using generic <em>method replacer</em> functionality.
-	 */
-	private static final int METHOD_REPLACER = 2;
-
-
-	@Override
-	protected Object instantiateWithMethodInjection(RootBeanDefinition bd, String beanName, BeanFactory owner) {
-		return instantiateWithMethodInjection(bd, beanName, owner, null);
-	}
-
-	@Override
-	protected Object instantiateWithMethodInjection(RootBeanDefinition bd, String beanName, BeanFactory owner,
-			Constructor<?> ctor, Object... args) {
-
-		// Must generate CGLIB subclass...
-		return new CglibSubclassCreator(bd, owner).instantiate(ctor, args);
-	}
-
-
-	/**
-	 * An inner class created for historical reasons to avoid external CGLIB dependency
-	 * in Spring versions earlier than 3.2.
-	 */
-	private static class CglibSubclassCreator {
-
-		private static final Class<?>[] CALLBACK_TYPES = new Class<?>[]
-				{NoOp.class, LookupOverrideMethodInterceptor.class, ReplaceOverrideMethodInterceptor.class};
-
-		private final RootBeanDefinition beanDefinition;
-
-		private final BeanFactory owner;
-
-		CglibSubclassCreator(RootBeanDefinition beanDefinition, BeanFactory owner) {
-			this.beanDefinition = beanDefinition;
-			this.owner = owner;
-		}
-
-		/**
-		 * Create a new instance of a dynamically generated subclass implementing the
-		 * required lookups.
-		 * @param ctor constructor to use. If this is {@code null}, use the
-		 * no-arg constructor (no parameterization, or Setter Injection)
-		 * @param args arguments to use for the constructor.
-		 * Ignored if the {@code ctor} parameter is {@code null}.
-		 * @return new instance of the dynamically generated subclass
-		 */
-		public Object instantiate(Constructor<?> ctor, Object... args) {
-			Class<?> subclass = createEnhancedSubclass(this.beanDefinition);
-			Object instance;
-			if (ctor == null) {
-				instance = BeanUtils.instantiateClass(subclass);
-			}
-			else {
-				try {
-					Constructor<?> enhancedSubclassConstructor = subclass.getConstructor(ctor.getParameterTypes());
-					instance = enhancedSubclassConstructor.newInstance(args);
-				}
-				catch (Exception ex) {
-					throw new BeanInstantiationException(this.beanDefinition.getBeanClass(),
-							"Failed to invoke constructor for CGLIB enhanced subclass [" + subclass.getName() + "]", ex);
-				}
-			}
-			// SPR-10785: set callbacks directly on the instance instead of in the
-			// enhanced class (via the Enhancer) in order to avoid memory leaks.
-			Factory factory = (Factory) instance;
-			factory.setCallbacks(new Callback[] {NoOp.INSTANCE,
-					new LookupOverrideMethodInterceptor(this.beanDefinition, this.owner),
-					new ReplaceOverrideMethodInterceptor(this.beanDefinition, this.owner)});
-			return instance;
-		}
-
-		/**
-		 * Create an enhanced subclass of the bean class for the provided bean
-		 * definition, using CGLIB.
-		 */
-		private Class<?> createEnhancedSubclass(RootBeanDefinition beanDefinition) {
-			Enhancer enhancer = new Enhancer();
-			enhancer.setSuperclass(beanDefinition.getBeanClass());
-			enhancer.setNamingPolicy(SpringNamingPolicy.INSTANCE);
-			if (this.owner instanceof ConfigurableBeanFactory) {
-				ClassLoader cl = ((ConfigurableBeanFactory) this.owner).getBeanClassLoader();
-				enhancer.setStrategy(new ClassLoaderAwareGeneratorStrategy(cl));
-			}
-			enhancer.setCallbackFilter(new MethodOverrideCallbackFilter(beanDefinition));
-			enhancer.setCallbackTypes(CALLBACK_TYPES);
-			return enhancer.createClass();
-		}
-	}
-
-
-	/**
-	 * Class providing hashCode and equals methods required by CGLIB to
-	 * ensure that CGLIB doesn't generate a distinct class per bean.
-	 * Identity is based on class and bean definition.
-	 */
-	private static class CglibIdentitySupport {
-
-		private final RootBeanDefinition beanDefinition;
-
-		public CglibIdentitySupport(RootBeanDefinition beanDefinition) {
-			this.beanDefinition = beanDefinition;
-		}
-
-		public RootBeanDefinition getBeanDefinition() {
-			return this.beanDefinition;
-		}
-
-		@Override
-		public boolean equals(Object other) {
-			return (getClass() == other.getClass() &&
-					this.beanDefinition.equals(((CglibIdentitySupport) other).beanDefinition));
-		}
-
-		@Override
-		public int hashCode() {
-			return this.beanDefinition.hashCode();
-		}
-	}
-
-
-	/**
-	 * CGLIB GeneratorStrategy variant which exposes the application ClassLoader
-	 * as thread context ClassLoader for the time of class generation
-	 * (in order for ASM to pick it up when doing common superclass resolution).
-	 */
-	private static class ClassLoaderAwareGeneratorStrategy extends DefaultGeneratorStrategy {
-
-		private final ClassLoader classLoader;
-
-		public ClassLoaderAwareGeneratorStrategy(ClassLoader classLoader) {
-			this.classLoader = classLoader;
-		}
-
-		@Override
-		public byte[] generate(ClassGenerator cg) throws Exception {
-			if (this.classLoader == null) {
-				return super.generate(cg);
-			}
-
-			Thread currentThread = Thread.currentThread();
-			ClassLoader threadContextClassLoader;
-			try {
-				threadContextClassLoader = currentThread.getContextClassLoader();
-			}
-			catch (Throwable ex) {
-				// Cannot access thread context ClassLoader - falling back...
-				return super.generate(cg);
-			}
-
-			boolean overrideClassLoader = !this.classLoader.equals(threadContextClassLoader);
-			if (overrideClassLoader) {
-				currentThread.setContextClassLoader(this.classLoader);
-			}
-			try {
-				return super.generate(cg);
-			}
-			finally {
-				if (overrideClassLoader) {
-					// Reset original thread context ClassLoader.
-					currentThread.setContextClassLoader(threadContextClassLoader);
-				}
-			}
-		}
-	}
-
-
-	/**
-	 * CGLIB callback for filtering method interception behavior.
-	 */
-	private static class MethodOverrideCallbackFilter extends CglibIdentitySupport implements CallbackFilter {
-
-		private static final Log logger = LogFactory.getLog(MethodOverrideCallbackFilter.class);
-
-		public MethodOverrideCallbackFilter(RootBeanDefinition beanDefinition) {
-			super(beanDefinition);
-		}
-
-		@Override
-		public int accept(Method method) {
-			MethodOverride methodOverride = getBeanDefinition().getMethodOverrides().getOverride(method);
-			if (logger.isTraceEnabled()) {
-				logger.trace("MethodOverride for " + method + ": " + methodOverride);
-			}
-			if (methodOverride == null) {
-				return PASSTHROUGH;
-			}
-			else if (methodOverride instanceof LookupOverride) {
-				return LOOKUP_OVERRIDE;
-			}
-			else if (methodOverride instanceof ReplaceOverride) {
-				return METHOD_REPLACER;
-			}
-			throw new UnsupportedOperationException("Unexpected MethodOverride subclass: " +
-					methodOverride.getClass().getName());
-		}
-	}
-
-
-	/**
-	 * CGLIB MethodInterceptor to override methods, replacing them with an
-	 * implementation that returns a bean looked up in the container.
-	 */
-	private static class LookupOverrideMethodInterceptor extends CglibIdentitySupport implements MethodInterceptor {
-
-		private final BeanFactory owner;
-
-		public LookupOverrideMethodInterceptor(RootBeanDefinition beanDefinition, BeanFactory owner) {
-			super(beanDefinition);
-			this.owner = owner;
-		}
-
-		@Override
-		public Object intercept(Object obj, Method method, Object[] args, MethodProxy mp) throws Throwable {
-			// Cast is safe, as CallbackFilter filters are used selectively.
-			LookupOverride lo = (LookupOverride) getBeanDefinition().getMethodOverrides().getOverride(method);
-			Object[] argsToUse = (args.length > 0 ? args : null);  // if no-arg, don't insist on args at all
-			if (StringUtils.hasText(lo.getBeanName())) {
-				return this.owner.getBean(lo.getBeanName(), argsToUse);
-			}
-			else {
-				return this.owner.getBean(method.getReturnType(), argsToUse);
-			}
-		}
-	}
-
-
-	/**
-	 * CGLIB MethodInterceptor to override methods, replacing them with a call
-	 * to a generic MethodReplacer.
-	 */
-	private static class ReplaceOverrideMethodInterceptor extends CglibIdentitySupport implements MethodInterceptor {
-
-		private final BeanFactory owner;
-
-		public ReplaceOverrideMethodInterceptor(RootBeanDefinition beanDefinition, BeanFactory owner) {
-			super(beanDefinition);
-			this.owner = owner;
-		}
-
-		@Override
-		public Object intercept(Object obj, Method method, Object[] args, MethodProxy mp) throws Throwable {
-			ReplaceOverride ro = (ReplaceOverride) getBeanDefinition().getMethodOverrides().getOverride(method);
-			// TODO could cache if a singleton for minor performance optimization
-			MethodReplacer mr = this.owner.getBean(ro.getMethodReplacerBeanName(), MethodReplacer.class);
-			return mr.reimplement(obj, method, args);
-		}
-	}
->>>>>>> f60bb825
 
 }