/*
 * Copyright 2002-2016 the original author or authors.
 *
 * Licensed under the Apache License, Version 2.0 (the "License");
 * you may not use this file except in compliance with the License.
 * You may obtain a copy of the License at
 *
 *      https://www.apache.org/licenses/LICENSE-2.0
 *
 * Unless required by applicable law or agreed to in writing, software
 * distributed under the License is distributed on an "AS IS" BASIS,
 * WITHOUT WARRANTIES OR CONDITIONS OF ANY KIND, either express or implied.
 * See the License for the specific language governing permissions and
 * limitations under the License.
 */

package org.springframework.beans.factory.support;

import java.beans.ConstructorProperties;
import java.lang.reflect.Constructor;
import java.lang.reflect.Member;
import java.lang.reflect.Method;
import java.lang.reflect.Modifier;
import java.security.AccessController;
import java.security.PrivilegedAction;
import java.util.ArrayList;
import java.util.Arrays;
import java.util.HashSet;
import java.util.LinkedHashSet;
import java.util.LinkedList;
import java.util.List;
import java.util.Map;
import java.util.Set;

import org.springframework.beans.BeanMetadataElement;
import org.springframework.beans.BeanWrapper;
import org.springframework.beans.BeanWrapperImpl;
import org.springframework.beans.BeansException;
import org.springframework.beans.TypeConverter;
import org.springframework.beans.TypeMismatchException;
import org.springframework.beans.factory.BeanCreationException;
import org.springframework.beans.factory.BeanDefinitionStoreException;
import org.springframework.beans.factory.InjectionPoint;
import org.springframework.beans.factory.UnsatisfiedDependencyException;
import org.springframework.beans.factory.config.ConstructorArgumentValues;
import org.springframework.beans.factory.config.ConstructorArgumentValues.ValueHolder;
import org.springframework.beans.factory.config.DependencyDescriptor;
import org.springframework.core.GenericTypeResolver;
import org.springframework.core.MethodParameter;
import org.springframework.core.NamedThreadLocal;
import org.springframework.core.ParameterNameDiscoverer;
import org.springframework.util.ClassUtils;
import org.springframework.util.MethodInvoker;
import org.springframework.util.ObjectUtils;
import org.springframework.util.ReflectionUtils;
import org.springframework.util.StringUtils;

/**
 * Delegate for resolving constructors and factory methods.
 * Performs constructor resolution through argument matching.
 *
 * @marker rutine
 * @author Juergen Hoeller
 * @author Rob Harrop
 * @author Mark Fisher
 * @author Costin Leau
 * @since 2.0
 * @see #autowireConstructor
 * @see #instantiateUsingFactoryMethod
 * @see AbstractAutowireCapableBeanFactory
 */
class ConstructorResolver {

<<<<<<< HEAD
    private static final NamedThreadLocal<InjectionPoint> currentInjectionPoint =
            new NamedThreadLocal<InjectionPoint>("Current injection point");

    private final AbstractAutowireCapableBeanFactory beanFactory;


    /**
     * Create a new ConstructorResolver for the given factory and instantiation strategy.
     * @param beanFactory the BeanFactory to work with
     */
    public ConstructorResolver(AbstractAutowireCapableBeanFactory beanFactory) {
        this.beanFactory = beanFactory;
    }


    /**
     * "autowire constructor" (with constructor arguments by type) behavior.
     * Also applied if explicit constructor argument values are specified,
     * matching all remaining arguments with beans from the bean factory.
     * <p>This corresponds to constructor injection: In this mode, a Spring
     * bean factory is able to host components that expect constructor-based
     * dependency resolution.
     * @param beanName the name of the bean
     * @param mbd the merged bean definition for the bean
     * @param chosenCtors chosen candidate constructors (or {@code null} if none)
     * @param explicitArgs argument values passed in programmatically via the getBean method,
     * or {@code null} if none (-> use constructor argument values from bean definition)
     * @return a BeanWrapper for the new instance
     */
    public BeanWrapper autowireConstructor(final String beanName, final RootBeanDefinition mbd,
            Constructor<?>[] chosenCtors, final Object[] explicitArgs) {

        //1.创建一个wrapper实例
        BeanWrapperImpl bw = new BeanWrapperImpl();
        this.beanFactory.initBeanWrapper(bw);

        Constructor<?> constructorToUse = null;
        ArgumentsHolder argsHolderToUse = null;
        Object[] argsToUse = null;

        //2.存在具体参数则使用, 不存在则检索bean定义中是否已处理过
        if (explicitArgs != null) {
            argsToUse = explicitArgs;
        }
        else {
            Object[] argsToResolve = null;
            synchronized (mbd.constructorArgumentLock) {
                constructorToUse = (Constructor<?>) mbd.resolvedConstructorOrFactoryMethod;
                if (constructorToUse != null && mbd.constructorArgumentsResolved) {
                    // Found a cached constructor...
                    argsToUse = mbd.resolvedConstructorArguments;
                    if (argsToUse == null) {
                        argsToResolve = mbd.preparedConstructorArguments;
                    }
                }
            }
            if (argsToResolve != null) {
                argsToUse = resolvePreparedArguments(beanName, mbd, bw, constructorToUse, argsToResolve);
            }
        }

        if (constructorToUse == null) {
            // Need to resolve the constructor.
            boolean autowiring = (chosenCtors != null ||
                    mbd.getResolvedAutowireMode() == RootBeanDefinition.AUTOWIRE_CONSTRUCTOR);
            ConstructorArgumentValues resolvedValues = null;

            //3.检索最小参数, 用于匹配构造函数
            int minNrOfArgs;
            if (explicitArgs != null) {
                minNrOfArgs = explicitArgs.length;
            }
            else {
                ConstructorArgumentValues cargs = mbd.getConstructorArgumentValues();
                resolvedValues = new ConstructorArgumentValues();
                minNrOfArgs = resolveConstructorArguments(beanName, mbd, bw, cargs, resolvedValues);
            }

            //4.收集可用的构造函数, public,参数多的排在前面
            // Take specified constructors, if any.
            Constructor<?>[] candidates = chosenCtors;
            if (candidates == null) {
                Class<?> beanClass = mbd.getBeanClass();
                try {
                    candidates = (mbd.isNonPublicAccessAllowed() ?
                            beanClass.getDeclaredConstructors() : beanClass.getConstructors());
                }
                catch (Throwable ex) {
                    throw new BeanCreationException(mbd.getResourceDescription(), beanName,
                            "Resolution of declared constructors on bean Class [" + beanClass.getName() +
                            "] from ClassLoader [" + beanClass.getClassLoader() + "] failed", ex);
                }
            }
            AutowireUtils.sortConstructors(candidates);
            int minTypeDiffWeight = Integer.MAX_VALUE;
            Set<Constructor<?>> ambiguousConstructors = null;
            LinkedList<UnsatisfiedDependencyException> causes = null;

            //5.筛选构造函数
            for (Constructor<?> candidate : candidates) {
                Class<?>[] paramTypes = candidate.getParameterTypes();

                if (constructorToUse != null && argsToUse.length > paramTypes.length) {
                    // Already found greedy constructor that can be satisfied ->
                    // do not look any further, there are only less greedy constructors left.
                    break;
                }
                if (paramTypes.length < minNrOfArgs) {
                    continue;
                }

                ArgumentsHolder argsHolder;
                if (resolvedValues != null) {
                    try {
                        String[] paramNames = ConstructorPropertiesChecker.evaluate(candidate, paramTypes.length);
                        if (paramNames == null) {
                            ParameterNameDiscoverer pnd = this.beanFactory.getParameterNameDiscoverer();
                            if (pnd != null) {
                                paramNames = pnd.getParameterNames(candidate);
                            }
                        }
                        argsHolder = createArgumentArray(beanName, mbd, resolvedValues, bw, paramTypes, paramNames,
                                getUserDeclaredConstructor(candidate), autowiring);
                    }
                    catch (UnsatisfiedDependencyException ex) {
                        if (this.beanFactory.logger.isTraceEnabled()) {
                            this.beanFactory.logger.trace(
                                    "Ignoring constructor [" + candidate + "] of bean '" + beanName + "': " + ex);
                        }
                        // Swallow and try next constructor.
                        if (causes == null) {
                            causes = new LinkedList<UnsatisfiedDependencyException>();
                        }
                        causes.add(ex);
                        continue;
                    }
                }
                else {
                    // Explicit arguments given -> arguments length must match exactly.
                    if (paramTypes.length != explicitArgs.length) {
                        continue;
                    }
                    argsHolder = new ArgumentsHolder(explicitArgs);
                }

                int typeDiffWeight = (mbd.isLenientConstructorResolution() ?
                        argsHolder.getTypeDifferenceWeight(paramTypes) : argsHolder.getAssignabilityWeight(paramTypes));
                // Choose this constructor if it represents the closest match.
                if (typeDiffWeight < minTypeDiffWeight) {
                    constructorToUse = candidate;
                    argsHolderToUse = argsHolder;
                    argsToUse = argsHolder.arguments;
                    minTypeDiffWeight = typeDiffWeight;
                    ambiguousConstructors = null;
                }
                else if (constructorToUse != null && typeDiffWeight == minTypeDiffWeight) {
                    if (ambiguousConstructors == null) {
                        ambiguousConstructors = new LinkedHashSet<Constructor<?>>();
                        ambiguousConstructors.add(constructorToUse);
                    }
                    ambiguousConstructors.add(candidate);
                }
            }

            if (constructorToUse == null) {
                if (causes != null) {
                    UnsatisfiedDependencyException ex = causes.removeLast();
                    for (Exception cause : causes) {
                        this.beanFactory.onSuppressedException(cause);
                    }
                    throw ex;
                }
                throw new BeanCreationException(mbd.getResourceDescription(), beanName,
                        "Could not resolve matching constructor " +
                        "(hint: specify index/type/name arguments for simple parameters to avoid type ambiguities)");
            }
            else if (ambiguousConstructors != null && !mbd.isLenientConstructorResolution()) {
                throw new BeanCreationException(mbd.getResourceDescription(), beanName,
                        "Ambiguous constructor matches found in bean '" + beanName + "' " +
                        "(hint: specify index/type/name arguments for simple parameters to avoid type ambiguities): " +
                        ambiguousConstructors);
            }

            if (explicitArgs == null) {
                argsHolderToUse.storeCache(mbd, constructorToUse);
            }
        }

        //创建实例
        try {
            Object beanInstance;

            if (System.getSecurityManager() != null) {
                final Constructor<?> ctorToUse = constructorToUse;
                final Object[] argumentsToUse = argsToUse;
                beanInstance = AccessController.doPrivileged(new PrivilegedAction<Object>() {
                    @Override
                    public Object run() {
                        return beanFactory.getInstantiationStrategy().instantiate(
                                mbd, beanName, beanFactory, ctorToUse, argumentsToUse);
                    }
                }, beanFactory.getAccessControlContext());
            }
            else {
                beanInstance = this.beanFactory.getInstantiationStrategy().instantiate(
                        mbd, beanName, this.beanFactory, constructorToUse, argsToUse);
            }

            bw.setBeanInstance(beanInstance);
            return bw;
        }
        catch (Throwable ex) {
            throw new BeanCreationException(mbd.getResourceDescription(), beanName,
                    "Bean instantiation via constructor failed", ex);
        }
    }

    /**
     * Resolve the factory method in the specified bean definition, if possible.
     * {@link RootBeanDefinition#getResolvedFactoryMethod()} can be checked for the result.
     * @param mbd the bean definition to check
     */
    public void resolveFactoryMethodIfPossible(RootBeanDefinition mbd) {
        Class<?> factoryClass;
        boolean isStatic;
        if (mbd.getFactoryBeanName() != null) {
            factoryClass = this.beanFactory.getType(mbd.getFactoryBeanName());
            isStatic = false;
        }
        else {
            factoryClass = mbd.getBeanClass();
            isStatic = true;
        }
        factoryClass = ClassUtils.getUserClass(factoryClass);

        Method[] candidates = getCandidateMethods(factoryClass, mbd);
        Method uniqueCandidate = null;
        for (Method candidate : candidates) {
            if (Modifier.isStatic(candidate.getModifiers()) == isStatic && mbd.isFactoryMethod(candidate)) {
                if (uniqueCandidate == null) {
                    uniqueCandidate = candidate;
                }
                else if (!Arrays.equals(uniqueCandidate.getParameterTypes(), candidate.getParameterTypes())) {
                    uniqueCandidate = null;
                    break;
                }
            }
        }
        synchronized (mbd.constructorArgumentLock) {
            mbd.resolvedConstructorOrFactoryMethod = uniqueCandidate;
        }
    }

    /**
     * Retrieve all candidate methods for the given class, considering
     * the {@link RootBeanDefinition#isNonPublicAccessAllowed()} flag.
     * Called as the starting point for factory method determination.
     */
    private Method[] getCandidateMethods(final Class<?> factoryClass, final RootBeanDefinition mbd) {
        if (System.getSecurityManager() != null) {
            return AccessController.doPrivileged(new PrivilegedAction<Method[]>() {
                @Override
                public Method[] run() {
                    return (mbd.isNonPublicAccessAllowed() ?
                            ReflectionUtils.getAllDeclaredMethods(factoryClass) : factoryClass.getMethods());
                }
            });
        }
        else {
            return (mbd.isNonPublicAccessAllowed() ?
                    ReflectionUtils.getAllDeclaredMethods(factoryClass) : factoryClass.getMethods());
        }
    }

    /**
     * Instantiate the bean using a named factory method. The method may be static, if the
     * bean definition parameter specifies a class, rather than a "factory-bean", or
     * an instance variable on a factory object itself configured using Dependency Injection.
     * <p>Implementation requires iterating over the static or instance methods with the
     * name specified in the RootBeanDefinition (the method may be overloaded) and trying
     * to match with the parameters. We don't have the types attached to constructor args,
     * so trial and error is the only way to go here. The explicitArgs array may contain
     * argument values passed in programmatically via the corresponding getBean method.
     * @param beanName the name of the bean
     * @param mbd the merged bean definition for the bean
     * @param explicitArgs argument values passed in programmatically via the getBean
     * method, or {@code null} if none (-> use constructor argument values from bean definition)
     * @return a BeanWrapper for the new instance
     */
    public BeanWrapper instantiateUsingFactoryMethod(
            final String beanName, final RootBeanDefinition mbd, final Object[] explicitArgs) {

        BeanWrapperImpl bw = new BeanWrapperImpl();
        this.beanFactory.initBeanWrapper(bw);

        Object factoryBean;
        Class<?> factoryClass;
        boolean isStatic;

        String factoryBeanName = mbd.getFactoryBeanName();
        if (factoryBeanName != null) {
            if (factoryBeanName.equals(beanName)) {
                throw new BeanDefinitionStoreException(mbd.getResourceDescription(), beanName,
                        "factory-bean reference points back to the same bean definition");
            }
            factoryBean = this.beanFactory.getBean(factoryBeanName);
            if (factoryBean == null) {
                throw new BeanCreationException(mbd.getResourceDescription(), beanName,
                        "factory-bean '" + factoryBeanName + "' (or a BeanPostProcessor involved) returned null");
            }
            if (mbd.isSingleton() && this.beanFactory.containsSingleton(beanName)) {
                throw new IllegalStateException("About-to-be-created singleton instance implicitly appeared " +
                        "through the creation of the factory bean that its bean definition points to");
            }
            factoryClass = factoryBean.getClass();
            isStatic = false;
        }
        else {
            // It's a static factory method on the bean class.
            if (!mbd.hasBeanClass()) {
                throw new BeanDefinitionStoreException(mbd.getResourceDescription(), beanName,
                        "bean definition declares neither a bean class nor a factory-bean reference");
            }
            factoryBean = null;
            factoryClass = mbd.getBeanClass();
            isStatic = true;
        }

        Method factoryMethodToUse = null;
        ArgumentsHolder argsHolderToUse = null;
        Object[] argsToUse = null;

        if (explicitArgs != null) {
            argsToUse = explicitArgs;
        }
        else {
            Object[] argsToResolve = null;
            synchronized (mbd.constructorArgumentLock) {
                factoryMethodToUse = (Method) mbd.resolvedConstructorOrFactoryMethod;
                if (factoryMethodToUse != null && mbd.constructorArgumentsResolved) {
                    // Found a cached factory method...
                    argsToUse = mbd.resolvedConstructorArguments;
                    if (argsToUse == null) {
                        argsToResolve = mbd.preparedConstructorArguments;
                    }
                }
            }
            if (argsToResolve != null) {
                argsToUse = resolvePreparedArguments(beanName, mbd, bw, factoryMethodToUse, argsToResolve);
            }
        }

        if (factoryMethodToUse == null || argsToUse == null) {
            // Need to determine the factory method...
            // Try all methods with this name to see if they match the given arguments.
            factoryClass = ClassUtils.getUserClass(factoryClass);

            Method[] rawCandidates = getCandidateMethods(factoryClass, mbd);
            List<Method> candidateSet = new ArrayList<Method>();
            for (Method candidate : rawCandidates) {
                if (Modifier.isStatic(candidate.getModifiers()) == isStatic && mbd.isFactoryMethod(candidate)) {
                    candidateSet.add(candidate);
                }
            }
            Method[] candidates = candidateSet.toArray(new Method[candidateSet.size()]);
            AutowireUtils.sortFactoryMethods(candidates);

            ConstructorArgumentValues resolvedValues = null;
            boolean autowiring = (mbd.getResolvedAutowireMode() == RootBeanDefinition.AUTOWIRE_CONSTRUCTOR);
            int minTypeDiffWeight = Integer.MAX_VALUE;
            Set<Method> ambiguousFactoryMethods = null;

            int minNrOfArgs;
            if (explicitArgs != null) {
                minNrOfArgs = explicitArgs.length;
            }
            else {
                // We don't have arguments passed in programmatically, so we need to resolve the
                // arguments specified in the constructor arguments held in the bean definition.
                ConstructorArgumentValues cargs = mbd.getConstructorArgumentValues();
                resolvedValues = new ConstructorArgumentValues();
                minNrOfArgs = resolveConstructorArguments(beanName, mbd, bw, cargs, resolvedValues);
            }

            LinkedList<UnsatisfiedDependencyException> causes = null;

            for (Method candidate : candidates) {
                Class<?>[] paramTypes = candidate.getParameterTypes();

                if (paramTypes.length >= minNrOfArgs) {
                    ArgumentsHolder argsHolder;

                    if (resolvedValues != null) {
                        // Resolved constructor arguments: type conversion and/or autowiring necessary.
                        try {
                            String[] paramNames = null;
                            ParameterNameDiscoverer pnd = this.beanFactory.getParameterNameDiscoverer();
                            if (pnd != null) {
                                paramNames = pnd.getParameterNames(candidate);
                            }
                            argsHolder = createArgumentArray(
                                    beanName, mbd, resolvedValues, bw, paramTypes, paramNames, candidate, autowiring);
                        }
                        catch (UnsatisfiedDependencyException ex) {
                            if (this.beanFactory.logger.isTraceEnabled()) {
                                this.beanFactory.logger.trace("Ignoring factory method [" + candidate +
                                        "] of bean '" + beanName + "': " + ex);
                            }
                            // Swallow and try next overloaded factory method.
                            if (causes == null) {
                                causes = new LinkedList<UnsatisfiedDependencyException>();
                            }
                            causes.add(ex);
                            continue;
                        }
                    }

                    else {
                        // Explicit arguments given -> arguments length must match exactly.
                        if (paramTypes.length != explicitArgs.length) {
                            continue;
                        }
                        argsHolder = new ArgumentsHolder(explicitArgs);
                    }

                    int typeDiffWeight = (mbd.isLenientConstructorResolution() ?
                            argsHolder.getTypeDifferenceWeight(paramTypes) : argsHolder.getAssignabilityWeight(paramTypes));
                    // Choose this factory method if it represents the closest match.
                    if (typeDiffWeight < minTypeDiffWeight) {
                        factoryMethodToUse = candidate;
                        argsHolderToUse = argsHolder;
                        argsToUse = argsHolder.arguments;
                        minTypeDiffWeight = typeDiffWeight;
                        ambiguousFactoryMethods = null;
                    }
                    // Find out about ambiguity: In case of the same type difference weight
                    // for methods with the same number of parameters, collect such candidates
                    // and eventually raise an ambiguity exception.
                    // However, only perform that check in non-lenient constructor resolution mode,
                    // and explicitly ignore overridden methods (with the same parameter signature).
                    else if (factoryMethodToUse != null && typeDiffWeight == minTypeDiffWeight &&
                            !mbd.isLenientConstructorResolution() &&
                            paramTypes.length == factoryMethodToUse.getParameterTypes().length &&
                            !Arrays.equals(paramTypes, factoryMethodToUse.getParameterTypes())) {
                        if (ambiguousFactoryMethods == null) {
                            ambiguousFactoryMethods = new LinkedHashSet<Method>();
                            ambiguousFactoryMethods.add(factoryMethodToUse);
                        }
                        ambiguousFactoryMethods.add(candidate);
                    }
                }
            }

            if (factoryMethodToUse == null) {
                if (causes != null) {
                    UnsatisfiedDependencyException ex = causes.removeLast();
                    for (Exception cause : causes) {
                        this.beanFactory.onSuppressedException(cause);
                    }
                    throw ex;
                }
                List<String> argTypes = new ArrayList<String>(minNrOfArgs);
                if (explicitArgs != null) {
                    for (Object arg : explicitArgs) {
                        argTypes.add(arg != null ? arg.getClass().getSimpleName() : "null");
                    }
                }
                else {
                    Set<ValueHolder> valueHolders = new LinkedHashSet<ValueHolder>(resolvedValues.getArgumentCount());
                    valueHolders.addAll(resolvedValues.getIndexedArgumentValues().values());
                    valueHolders.addAll(resolvedValues.getGenericArgumentValues());
                    for (ValueHolder value : valueHolders) {
                        String argType = (value.getType() != null ? ClassUtils.getShortName(value.getType()) :
                                (value.getValue() != null ? value.getValue().getClass().getSimpleName() : "null"));
                        argTypes.add(argType);
                    }
                }
                String argDesc = StringUtils.collectionToCommaDelimitedString(argTypes);
                throw new BeanCreationException(mbd.getResourceDescription(), beanName,
                        "No matching factory method found: " +
                        (mbd.getFactoryBeanName() != null ?
                            "factory bean '" + mbd.getFactoryBeanName() + "'; " : "") +
                        "factory method '" + mbd.getFactoryMethodName() + "(" + argDesc + ")'. " +
                        "Check that a method with the specified name " +
                        (minNrOfArgs > 0 ? "and arguments " : "") +
                        "exists and that it is " +
                        (isStatic ? "static" : "non-static") + ".");
            }
            else if (void.class == factoryMethodToUse.getReturnType()) {
                throw new BeanCreationException(mbd.getResourceDescription(), beanName,
                        "Invalid factory method '" + mbd.getFactoryMethodName() +
                        "': needs to have a non-void return type!");
            }
            else if (ambiguousFactoryMethods != null) {
                throw new BeanCreationException(mbd.getResourceDescription(), beanName,
                        "Ambiguous factory method matches found in bean '" + beanName + "' " +
                        "(hint: specify index/type/name arguments for simple parameters to avoid type ambiguities): " +
                        ambiguousFactoryMethods);
            }

            if (explicitArgs == null && argsHolderToUse != null) {
                argsHolderToUse.storeCache(mbd, factoryMethodToUse);
            }
        }

        try {
            Object beanInstance;

            if (System.getSecurityManager() != null) {
                final Object fb = factoryBean;
                final Method factoryMethod = factoryMethodToUse;
                final Object[] args = argsToUse;
                beanInstance = AccessController.doPrivileged(new PrivilegedAction<Object>() {
                    @Override
                    public Object run() {
                        return beanFactory.getInstantiationStrategy().instantiate(
                                mbd, beanName, beanFactory, fb, factoryMethod, args);
                    }
                }, beanFactory.getAccessControlContext());
            }
            else {
                beanInstance = this.beanFactory.getInstantiationStrategy().instantiate(
                        mbd, beanName, this.beanFactory, factoryBean, factoryMethodToUse, argsToUse);
            }

            if (beanInstance == null) {
                return null;
            }
            bw.setBeanInstance(beanInstance);
            return bw;
        }
        catch (Throwable ex) {
            throw new BeanCreationException(mbd.getResourceDescription(), beanName,
                    "Bean instantiation via factory method failed", ex);
        }
    }

    /**
     * 第一步：解决构造函数配置参数的依赖项
     *
     * Resolve the constructor arguments for this bean into the resolvedValues object.
     * This may involve looking up other beans.
     * <p>This method is also used for handling invocations of static factory methods.
     */
    private int resolveConstructorArguments(String beanName, RootBeanDefinition mbd, BeanWrapper bw,
            ConstructorArgumentValues cargs, ConstructorArgumentValues resolvedValues) {

        TypeConverter customConverter = this.beanFactory.getCustomTypeConverter();
        TypeConverter converter = (customConverter != null ? customConverter : bw);
        BeanDefinitionValueResolver valueResolver =
                new BeanDefinitionValueResolver(this.beanFactory, beanName, mbd, converter);

        int minNrOfArgs = cargs.getArgumentCount();

        for (Map.Entry<Integer, ConstructorArgumentValues.ValueHolder> entry : cargs.getIndexedArgumentValues().entrySet()) {
            int index = entry.getKey();
            if (index < 0) {
                throw new BeanCreationException(mbd.getResourceDescription(), beanName,
                        "Invalid constructor argument index: " + index);
            }
            if (index > minNrOfArgs) {
                minNrOfArgs = index + 1;
            }
            ConstructorArgumentValues.ValueHolder valueHolder = entry.getValue();
            if (valueHolder.isConverted()) {
                resolvedValues.addIndexedArgumentValue(index, valueHolder);
            }
            else {
                Object resolvedValue =
                        valueResolver.resolveValueIfNecessary("constructor argument", valueHolder.getValue());
                ConstructorArgumentValues.ValueHolder resolvedValueHolder =
                        new ConstructorArgumentValues.ValueHolder(resolvedValue, valueHolder.getType(), valueHolder.getName());
                resolvedValueHolder.setSource(valueHolder);
                resolvedValues.addIndexedArgumentValue(index, resolvedValueHolder);
            }
        }

        for (ConstructorArgumentValues.ValueHolder valueHolder : cargs.getGenericArgumentValues()) {
            if (valueHolder.isConverted()) {
                resolvedValues.addGenericArgumentValue(valueHolder);
            }
            else {
                Object resolvedValue =
                        valueResolver.resolveValueIfNecessary("constructor argument", valueHolder.getValue());
                ConstructorArgumentValues.ValueHolder resolvedValueHolder =
                        new ConstructorArgumentValues.ValueHolder(resolvedValue, valueHolder.getType(), valueHolder.getName());
                resolvedValueHolder.setSource(valueHolder);
                resolvedValues.addGenericArgumentValue(resolvedValueHolder);
            }
        }

        return minNrOfArgs;
    }

    /**
     * 第二步：解决构造函数的参数
     * 1. 参数索引没有配置参数, 如下例索引1没有指定参数, 则根据索引1位置的参数名字、类型从BeanFactory检索依赖项
     * 2. 参数索引有配参数, 如下例索引2指定依赖一个bean名字, 这个依赖项已在第一步已解决, 可直接获取
     *
     * <bean id="exampleBean" class="examples.ExampleBean">
     *   <constructor-arg index="0" value="2001"/>
     *   <constructor-arg index="2" ref="someBean"/>
     * </bean>
     *
     * Create an array of arguments to invoke a constructor or factory method,
     * given the resolved constructor argument values.
     */
    private ArgumentsHolder createArgumentArray(
            String beanName, RootBeanDefinition mbd, ConstructorArgumentValues resolvedValues,
            BeanWrapper bw, Class<?>[] paramTypes, String[] paramNames, Object methodOrCtor,
            boolean autowiring) throws UnsatisfiedDependencyException {

        TypeConverter customConverter = this.beanFactory.getCustomTypeConverter();
        TypeConverter converter = (customConverter != null ? customConverter : bw);

        ArgumentsHolder args = new ArgumentsHolder(paramTypes.length);
        Set<ConstructorArgumentValues.ValueHolder> usedValueHolders =
                new HashSet<ConstructorArgumentValues.ValueHolder>(paramTypes.length);
        Set<String> autowiredBeanNames = new LinkedHashSet<String>(4);

        for (int paramIndex = 0; paramIndex < paramTypes.length; paramIndex++) {
            Class<?> paramType = paramTypes[paramIndex];
            String paramName = (paramNames != null ? paramNames[paramIndex] : "");
            // Try to find matching constructor argument value, either indexed or generic.
            ConstructorArgumentValues.ValueHolder valueHolder =
                    resolvedValues.getArgumentValue(paramIndex, paramType, paramName, usedValueHolders);
            // If we couldn't find a direct match and are not supposed to autowire,
            // let's try the next generic, untyped argument value as fallback:
            // it could match after type conversion (for example, String -> int).
            if (valueHolder == null && (!autowiring || paramTypes.length == resolvedValues.getArgumentCount())) {
                valueHolder = resolvedValues.getGenericArgumentValue(null, null, usedValueHolders);
            }
            if (valueHolder != null) {
                // We found a potential match - let's give it a try.
                // Do not consider the same value definition multiple times!
                usedValueHolders.add(valueHolder);
                Object originalValue = valueHolder.getValue();
                Object convertedValue;
                if (valueHolder.isConverted()) {
                    convertedValue = valueHolder.getConvertedValue();
                    args.preparedArguments[paramIndex] = convertedValue;
                }
                else {
                    ConstructorArgumentValues.ValueHolder sourceHolder =
                            (ConstructorArgumentValues.ValueHolder) valueHolder.getSource();
                    Object sourceValue = sourceHolder.getValue();
                    MethodParameter methodParam = MethodParameter.forMethodOrConstructor(methodOrCtor, paramIndex);
                    try {
                        convertedValue = converter.convertIfNecessary(originalValue, paramType, methodParam);
                        // TODO re-enable once race condition has been found (SPR-7423)
                        /*
                        if (originalValue == sourceValue || sourceValue instanceof TypedStringValue) {
                            // Either a converted value or still the original one: store converted value.
                            sourceHolder.setConvertedValue(convertedValue);
                            args.preparedArguments[paramIndex] = convertedValue;
                        }
                        else {
                        */
                            args.resolveNecessary = true;
                            args.preparedArguments[paramIndex] = sourceValue;
                        // }
                    }
                    catch (TypeMismatchException ex) {
                        throw new UnsatisfiedDependencyException(
                                mbd.getResourceDescription(), beanName, new InjectionPoint(methodParam),
                                "Could not convert argument value of type [" +
                                ObjectUtils.nullSafeClassName(valueHolder.getValue()) +
                                "] to required type [" + paramType.getName() + "]: " + ex.getMessage());
                    }
                }
                args.arguments[paramIndex] = convertedValue;
                args.rawArguments[paramIndex] = originalValue;
            }
            else {
                MethodParameter methodParam = MethodParameter.forMethodOrConstructor(methodOrCtor, paramIndex);
                // No explicit match found: we're either supposed to autowire or
                // have to fail creating an argument array for the given constructor.
                if (!autowiring) {
                    throw new UnsatisfiedDependencyException(
                            mbd.getResourceDescription(), beanName, new InjectionPoint(methodParam),
                            "Ambiguous argument values for parameter of type [" + paramType.getName() +
                            "] - did you specify the correct bean references as arguments?");
                }
                try {
                    Object autowiredArgument =
                            resolveAutowiredArgument(methodParam, beanName, autowiredBeanNames, converter);
                    args.rawArguments[paramIndex] = autowiredArgument;
                    args.arguments[paramIndex] = autowiredArgument;
                    args.preparedArguments[paramIndex] = new AutowiredArgumentMarker();
                    args.resolveNecessary = true;
                }
                catch (BeansException ex) {
                    throw new UnsatisfiedDependencyException(
                            mbd.getResourceDescription(), beanName, new InjectionPoint(methodParam), ex);
                }
            }
        }

        for (String autowiredBeanName : autowiredBeanNames) {
            this.beanFactory.registerDependentBean(autowiredBeanName, beanName);
            if (this.beanFactory.logger.isDebugEnabled()) {
                this.beanFactory.logger.debug("Autowiring by type from bean name '" + beanName +
                        "' via " + (methodOrCtor instanceof Constructor ? "constructor" : "factory method") +
                        " to bean named '" + autowiredBeanName + "'");
            }
        }

        return args;
    }

    /**
     * 这一步主要是经过第一、二步处理过并缓存了对应参数项, 创建新实例时直接走这一步
     *
     * 要解决的参数值数组索引需要跟方法中的参数索引一一对应
     *
     * Resolve the prepared arguments stored in the given bean definition.
     */
    private Object[] resolvePreparedArguments(
            String beanName, RootBeanDefinition mbd, BeanWrapper bw, Member methodOrCtor, Object[] argsToResolve) {

        TypeConverter customConverter = this.beanFactory.getCustomTypeConverter();
        TypeConverter converter = (customConverter != null ? customConverter : bw);
        BeanDefinitionValueResolver valueResolver =
                new BeanDefinitionValueResolver(this.beanFactory, beanName, mbd, converter);
        Class<?>[] paramTypes = (methodOrCtor instanceof Method ?
                ((Method) methodOrCtor).getParameterTypes() : ((Constructor<?>) methodOrCtor).getParameterTypes());

        Object[] resolvedArgs = new Object[argsToResolve.length];
        for (int argIndex = 0; argIndex < argsToResolve.length; argIndex++) {
            Object argValue = argsToResolve[argIndex];
            MethodParameter methodParam = MethodParameter.forMethodOrConstructor(methodOrCtor, argIndex);
            GenericTypeResolver.resolveParameterType(methodParam, methodOrCtor.getDeclaringClass());
            if (argValue instanceof AutowiredArgumentMarker) {
                argValue = resolveAutowiredArgument(methodParam, beanName, null, converter);
            }
            else if (argValue instanceof BeanMetadataElement) {
                argValue = valueResolver.resolveValueIfNecessary("constructor argument", argValue);
            }
            else if (argValue instanceof String) {
                argValue = this.beanFactory.evaluateBeanDefinitionString((String) argValue, mbd);
            }
            Class<?> paramType = paramTypes[argIndex];
            try {
                resolvedArgs[argIndex] = converter.convertIfNecessary(argValue, paramType, methodParam);
            }
            catch (TypeMismatchException ex) {
                throw new UnsatisfiedDependencyException(
                        mbd.getResourceDescription(), beanName, new InjectionPoint(methodParam),
                        "Could not convert argument value of type [" + ObjectUtils.nullSafeClassName(argValue) +
                        "] to required type [" + paramType.getName() + "]: " + ex.getMessage());
            }
        }
        return resolvedArgs;
    }

    protected Constructor<?> getUserDeclaredConstructor(Constructor<?> constructor) {
        Class<?> declaringClass = constructor.getDeclaringClass();
        Class<?> userClass = ClassUtils.getUserClass(declaringClass);
        if (userClass != declaringClass) {
            try {
                return userClass.getDeclaredConstructor(constructor.getParameterTypes());
            }
            catch (NoSuchMethodException ex) {
                // No equivalent constructor on user class (superclass)...
                // Let's proceed with the given constructor as we usually would.
            }
        }
        return constructor;
    }

    /**
     * Template method for resolving the specified argument which is supposed to be autowired.
     */
    protected Object resolveAutowiredArgument(
            MethodParameter param, String beanName, Set<String> autowiredBeanNames, TypeConverter typeConverter) {

        if (InjectionPoint.class.isAssignableFrom(param.getParameterType())) {
            InjectionPoint injectionPoint = currentInjectionPoint.get();
            if (injectionPoint == null) {
                throw new IllegalStateException("No current InjectionPoint available for " + param);
            }
            return injectionPoint;
        }
        return this.beanFactory.resolveDependency(
                new DependencyDescriptor(param, true), beanName, autowiredBeanNames, typeConverter);
    }



    static InjectionPoint setCurrentInjectionPoint(InjectionPoint injectionPoint) {
        InjectionPoint old = currentInjectionPoint.get();
        if (injectionPoint != null) {
            currentInjectionPoint.set(injectionPoint);
        }
        else {
            currentInjectionPoint.remove();
        }
        return old;
    }


    /**
     * Private inner class for holding argument combinations.
     */
    private static class ArgumentsHolder {

        public final Object rawArguments[]; //原始参数值

        public final Object arguments[]; //已解决参数值

        public final Object preparedArguments[]; //待解决参数值

        public boolean resolveNecessary = false;

        public ArgumentsHolder(int size) {
            this.rawArguments = new Object[size];
            this.arguments = new Object[size];
            this.preparedArguments = new Object[size];
        }

        public ArgumentsHolder(Object[] args) {
            this.rawArguments = args;
            this.arguments = args;
            this.preparedArguments = args;
        }

        public int getTypeDifferenceWeight(Class<?>[] paramTypes) {
            // If valid arguments found, determine type difference weight.
            // Try type difference weight on both the converted arguments and
            // the raw arguments. If the raw weight is better, use it.
            // Decrease raw weight by 1024 to prefer it over equal converted weight.
            int typeDiffWeight = MethodInvoker.getTypeDifferenceWeight(paramTypes, this.arguments);
            int rawTypeDiffWeight = MethodInvoker.getTypeDifferenceWeight(paramTypes, this.rawArguments) - 1024;
            return (rawTypeDiffWeight < typeDiffWeight ? rawTypeDiffWeight : typeDiffWeight);
        }

        public int getAssignabilityWeight(Class<?>[] paramTypes) {
            for (int i = 0; i < paramTypes.length; i++) {
                if (!ClassUtils.isAssignableValue(paramTypes[i], this.arguments[i])) {
                    return Integer.MAX_VALUE;
                }
            }
            for (int i = 0; i < paramTypes.length; i++) {
                if (!ClassUtils.isAssignableValue(paramTypes[i], this.rawArguments[i])) {
                    return Integer.MAX_VALUE - 512;
                }
            }
            return Integer.MAX_VALUE - 1024;
        }

        public void storeCache(RootBeanDefinition mbd, Object constructorOrFactoryMethod) {
            synchronized (mbd.constructorArgumentLock) {
                mbd.resolvedConstructorOrFactoryMethod = constructorOrFactoryMethod;
                mbd.constructorArgumentsResolved = true;
                if (this.resolveNecessary) {
                    mbd.preparedConstructorArguments = this.preparedArguments;
                }
                else {
                    mbd.resolvedConstructorArguments = this.arguments;
                }
            }
        }
    }


    /**
     * Marker for autowired arguments in a cached argument array.
      */
    private static class AutowiredArgumentMarker {
    }


    /**
     * 用于获取构造函数的参数名
     * Delegate for checking Java 6's {@link ConstructorProperties} annotation.
     */
    private static class ConstructorPropertiesChecker {

        public static String[] evaluate(Constructor<?> candidate, int paramCount) {
            ConstructorProperties cp = candidate.getAnnotation(ConstructorProperties.class);
            if (cp != null) {
                String[] names = cp.value();
                if (names.length != paramCount) {
                    throw new IllegalStateException("Constructor annotated with @ConstructorProperties but not " +
                            "corresponding to actual number of parameters (" + paramCount + "): " + candidate);
                }
                return names;
            }
            else {
                return null;
            }
        }
    }
=======
	private static final NamedThreadLocal<InjectionPoint> currentInjectionPoint =
			new NamedThreadLocal<InjectionPoint>("Current injection point");

	private final AbstractAutowireCapableBeanFactory beanFactory;


	/**
	 * Create a new ConstructorResolver for the given factory and instantiation strategy.
	 * @param beanFactory the BeanFactory to work with
	 */
	public ConstructorResolver(AbstractAutowireCapableBeanFactory beanFactory) {
		this.beanFactory = beanFactory;
	}


	/**
	 * "autowire constructor" (with constructor arguments by type) behavior.
	 * Also applied if explicit constructor argument values are specified,
	 * matching all remaining arguments with beans from the bean factory.
	 * <p>This corresponds to constructor injection: In this mode, a Spring
	 * bean factory is able to host components that expect constructor-based
	 * dependency resolution.
	 * @param beanName the name of the bean
	 * @param mbd the merged bean definition for the bean
	 * @param chosenCtors chosen candidate constructors (or {@code null} if none)
	 * @param explicitArgs argument values passed in programmatically via the getBean method,
	 * or {@code null} if none (-> use constructor argument values from bean definition)
	 * @return a BeanWrapper for the new instance
	 */
	public BeanWrapper autowireConstructor(final String beanName, final RootBeanDefinition mbd,
			Constructor<?>[] chosenCtors, final Object[] explicitArgs) {

		BeanWrapperImpl bw = new BeanWrapperImpl();
		this.beanFactory.initBeanWrapper(bw);

		Constructor<?> constructorToUse = null;
		ArgumentsHolder argsHolderToUse = null;
		Object[] argsToUse = null;

		if (explicitArgs != null) {
			argsToUse = explicitArgs;
		}
		else {
			Object[] argsToResolve = null;
			synchronized (mbd.constructorArgumentLock) {
				constructorToUse = (Constructor<?>) mbd.resolvedConstructorOrFactoryMethod;
				if (constructorToUse != null && mbd.constructorArgumentsResolved) {
					// Found a cached constructor...
					argsToUse = mbd.resolvedConstructorArguments;
					if (argsToUse == null) {
						argsToResolve = mbd.preparedConstructorArguments;
					}
				}
			}
			if (argsToResolve != null) {
				argsToUse = resolvePreparedArguments(beanName, mbd, bw, constructorToUse, argsToResolve);
			}
		}

		if (constructorToUse == null) {
			// Need to resolve the constructor.
			boolean autowiring = (chosenCtors != null ||
					mbd.getResolvedAutowireMode() == RootBeanDefinition.AUTOWIRE_CONSTRUCTOR);
			ConstructorArgumentValues resolvedValues = null;

			int minNrOfArgs;
			if (explicitArgs != null) {
				minNrOfArgs = explicitArgs.length;
			}
			else {
				ConstructorArgumentValues cargs = mbd.getConstructorArgumentValues();
				resolvedValues = new ConstructorArgumentValues();
				minNrOfArgs = resolveConstructorArguments(beanName, mbd, bw, cargs, resolvedValues);
			}

			// Take specified constructors, if any.
			Constructor<?>[] candidates = chosenCtors;
			if (candidates == null) {
				Class<?> beanClass = mbd.getBeanClass();
				try {
					candidates = (mbd.isNonPublicAccessAllowed() ?
							beanClass.getDeclaredConstructors() : beanClass.getConstructors());
				}
				catch (Throwable ex) {
					throw new BeanCreationException(mbd.getResourceDescription(), beanName,
							"Resolution of declared constructors on bean Class [" + beanClass.getName() +
							"] from ClassLoader [" + beanClass.getClassLoader() + "] failed", ex);
				}
			}
			AutowireUtils.sortConstructors(candidates);
			int minTypeDiffWeight = Integer.MAX_VALUE;
			Set<Constructor<?>> ambiguousConstructors = null;
			LinkedList<UnsatisfiedDependencyException> causes = null;

			for (Constructor<?> candidate : candidates) {
				Class<?>[] paramTypes = candidate.getParameterTypes();

				if (constructorToUse != null && argsToUse.length > paramTypes.length) {
					// Already found greedy constructor that can be satisfied ->
					// do not look any further, there are only less greedy constructors left.
					break;
				}
				if (paramTypes.length < minNrOfArgs) {
					continue;
				}

				ArgumentsHolder argsHolder;
				if (resolvedValues != null) {
					try {
						String[] paramNames = ConstructorPropertiesChecker.evaluate(candidate, paramTypes.length);
						if (paramNames == null) {
							ParameterNameDiscoverer pnd = this.beanFactory.getParameterNameDiscoverer();
							if (pnd != null) {
								paramNames = pnd.getParameterNames(candidate);
							}
						}
						argsHolder = createArgumentArray(beanName, mbd, resolvedValues, bw, paramTypes, paramNames,
								getUserDeclaredConstructor(candidate), autowiring);
					}
					catch (UnsatisfiedDependencyException ex) {
						if (this.beanFactory.logger.isTraceEnabled()) {
							this.beanFactory.logger.trace(
									"Ignoring constructor [" + candidate + "] of bean '" + beanName + "': " + ex);
						}
						// Swallow and try next constructor.
						if (causes == null) {
							causes = new LinkedList<UnsatisfiedDependencyException>();
						}
						causes.add(ex);
						continue;
					}
				}
				else {
					// Explicit arguments given -> arguments length must match exactly.
					if (paramTypes.length != explicitArgs.length) {
						continue;
					}
					argsHolder = new ArgumentsHolder(explicitArgs);
				}

				int typeDiffWeight = (mbd.isLenientConstructorResolution() ?
						argsHolder.getTypeDifferenceWeight(paramTypes) : argsHolder.getAssignabilityWeight(paramTypes));
				// Choose this constructor if it represents the closest match.
				if (typeDiffWeight < minTypeDiffWeight) {
					constructorToUse = candidate;
					argsHolderToUse = argsHolder;
					argsToUse = argsHolder.arguments;
					minTypeDiffWeight = typeDiffWeight;
					ambiguousConstructors = null;
				}
				else if (constructorToUse != null && typeDiffWeight == minTypeDiffWeight) {
					if (ambiguousConstructors == null) {
						ambiguousConstructors = new LinkedHashSet<Constructor<?>>();
						ambiguousConstructors.add(constructorToUse);
					}
					ambiguousConstructors.add(candidate);
				}
			}

			if (constructorToUse == null) {
				if (causes != null) {
					UnsatisfiedDependencyException ex = causes.removeLast();
					for (Exception cause : causes) {
						this.beanFactory.onSuppressedException(cause);
					}
					throw ex;
				}
				throw new BeanCreationException(mbd.getResourceDescription(), beanName,
						"Could not resolve matching constructor " +
						"(hint: specify index/type/name arguments for simple parameters to avoid type ambiguities)");
			}
			else if (ambiguousConstructors != null && !mbd.isLenientConstructorResolution()) {
				throw new BeanCreationException(mbd.getResourceDescription(), beanName,
						"Ambiguous constructor matches found in bean '" + beanName + "' " +
						"(hint: specify index/type/name arguments for simple parameters to avoid type ambiguities): " +
						ambiguousConstructors);
			}

			if (explicitArgs == null) {
				argsHolderToUse.storeCache(mbd, constructorToUse);
			}
		}

		try {
			Object beanInstance;

			if (System.getSecurityManager() != null) {
				final Constructor<?> ctorToUse = constructorToUse;
				final Object[] argumentsToUse = argsToUse;
				beanInstance = AccessController.doPrivileged(new PrivilegedAction<Object>() {
					@Override
					public Object run() {
						return beanFactory.getInstantiationStrategy().instantiate(
								mbd, beanName, beanFactory, ctorToUse, argumentsToUse);
					}
				}, beanFactory.getAccessControlContext());
			}
			else {
				beanInstance = this.beanFactory.getInstantiationStrategy().instantiate(
						mbd, beanName, this.beanFactory, constructorToUse, argsToUse);
			}

			bw.setBeanInstance(beanInstance);
			return bw;
		}
		catch (Throwable ex) {
			throw new BeanCreationException(mbd.getResourceDescription(), beanName,
					"Bean instantiation via constructor failed", ex);
		}
	}

	/**
	 * Resolve the factory method in the specified bean definition, if possible.
	 * {@link RootBeanDefinition#getResolvedFactoryMethod()} can be checked for the result.
	 * @param mbd the bean definition to check
	 */
	public void resolveFactoryMethodIfPossible(RootBeanDefinition mbd) {
		Class<?> factoryClass;
		boolean isStatic;
		if (mbd.getFactoryBeanName() != null) {
			factoryClass = this.beanFactory.getType(mbd.getFactoryBeanName());
			isStatic = false;
		}
		else {
			factoryClass = mbd.getBeanClass();
			isStatic = true;
		}
		factoryClass = ClassUtils.getUserClass(factoryClass);

		Method[] candidates = getCandidateMethods(factoryClass, mbd);
		Method uniqueCandidate = null;
		for (Method candidate : candidates) {
			if (Modifier.isStatic(candidate.getModifiers()) == isStatic && mbd.isFactoryMethod(candidate)) {
				if (uniqueCandidate == null) {
					uniqueCandidate = candidate;
				}
				else if (!Arrays.equals(uniqueCandidate.getParameterTypes(), candidate.getParameterTypes())) {
					uniqueCandidate = null;
					break;
				}
			}
		}
		synchronized (mbd.constructorArgumentLock) {
			mbd.resolvedConstructorOrFactoryMethod = uniqueCandidate;
		}
	}

	/**
	 * Retrieve all candidate methods for the given class, considering
	 * the {@link RootBeanDefinition#isNonPublicAccessAllowed()} flag.
	 * Called as the starting point for factory method determination.
	 */
	private Method[] getCandidateMethods(final Class<?> factoryClass, final RootBeanDefinition mbd) {
		if (System.getSecurityManager() != null) {
			return AccessController.doPrivileged(new PrivilegedAction<Method[]>() {
				@Override
				public Method[] run() {
					return (mbd.isNonPublicAccessAllowed() ?
							ReflectionUtils.getAllDeclaredMethods(factoryClass) : factoryClass.getMethods());
				}
			});
		}
		else {
			return (mbd.isNonPublicAccessAllowed() ?
					ReflectionUtils.getAllDeclaredMethods(factoryClass) : factoryClass.getMethods());
		}
	}

	/**
	 * Instantiate the bean using a named factory method. The method may be static, if the
	 * bean definition parameter specifies a class, rather than a "factory-bean", or
	 * an instance variable on a factory object itself configured using Dependency Injection.
	 * <p>Implementation requires iterating over the static or instance methods with the
	 * name specified in the RootBeanDefinition (the method may be overloaded) and trying
	 * to match with the parameters. We don't have the types attached to constructor args,
	 * so trial and error is the only way to go here. The explicitArgs array may contain
	 * argument values passed in programmatically via the corresponding getBean method.
	 * @param beanName the name of the bean
	 * @param mbd the merged bean definition for the bean
	 * @param explicitArgs argument values passed in programmatically via the getBean
	 * method, or {@code null} if none (-> use constructor argument values from bean definition)
	 * @return a BeanWrapper for the new instance
	 */
	public BeanWrapper instantiateUsingFactoryMethod(
			final String beanName, final RootBeanDefinition mbd, final Object[] explicitArgs) {

		BeanWrapperImpl bw = new BeanWrapperImpl();
		this.beanFactory.initBeanWrapper(bw);

		Object factoryBean;
		Class<?> factoryClass;
		boolean isStatic;

		String factoryBeanName = mbd.getFactoryBeanName();
		if (factoryBeanName != null) {
			if (factoryBeanName.equals(beanName)) {
				throw new BeanDefinitionStoreException(mbd.getResourceDescription(), beanName,
						"factory-bean reference points back to the same bean definition");
			}
			factoryBean = this.beanFactory.getBean(factoryBeanName);
			if (factoryBean == null) {
				throw new BeanCreationException(mbd.getResourceDescription(), beanName,
						"factory-bean '" + factoryBeanName + "' (or a BeanPostProcessor involved) returned null");
			}
			if (mbd.isSingleton() && this.beanFactory.containsSingleton(beanName)) {
				throw new IllegalStateException("About-to-be-created singleton instance implicitly appeared " +
						"through the creation of the factory bean that its bean definition points to");
			}
			factoryClass = factoryBean.getClass();
			isStatic = false;
		}
		else {
			// It's a static factory method on the bean class.
			if (!mbd.hasBeanClass()) {
				throw new BeanDefinitionStoreException(mbd.getResourceDescription(), beanName,
						"bean definition declares neither a bean class nor a factory-bean reference");
			}
			factoryBean = null;
			factoryClass = mbd.getBeanClass();
			isStatic = true;
		}

		Method factoryMethodToUse = null;
		ArgumentsHolder argsHolderToUse = null;
		Object[] argsToUse = null;

		if (explicitArgs != null) {
			argsToUse = explicitArgs;
		}
		else {
			Object[] argsToResolve = null;
			synchronized (mbd.constructorArgumentLock) {
				factoryMethodToUse = (Method) mbd.resolvedConstructorOrFactoryMethod;
				if (factoryMethodToUse != null && mbd.constructorArgumentsResolved) {
					// Found a cached factory method...
					argsToUse = mbd.resolvedConstructorArguments;
					if (argsToUse == null) {
						argsToResolve = mbd.preparedConstructorArguments;
					}
				}
			}
			if (argsToResolve != null) {
				argsToUse = resolvePreparedArguments(beanName, mbd, bw, factoryMethodToUse, argsToResolve);
			}
		}

		if (factoryMethodToUse == null || argsToUse == null) {
			// Need to determine the factory method...
			// Try all methods with this name to see if they match the given arguments.
			factoryClass = ClassUtils.getUserClass(factoryClass);

			Method[] rawCandidates = getCandidateMethods(factoryClass, mbd);
			List<Method> candidateSet = new ArrayList<Method>();
			for (Method candidate : rawCandidates) {
				if (Modifier.isStatic(candidate.getModifiers()) == isStatic && mbd.isFactoryMethod(candidate)) {
					candidateSet.add(candidate);
				}
			}
			Method[] candidates = candidateSet.toArray(new Method[candidateSet.size()]);
			AutowireUtils.sortFactoryMethods(candidates);

			ConstructorArgumentValues resolvedValues = null;
			boolean autowiring = (mbd.getResolvedAutowireMode() == RootBeanDefinition.AUTOWIRE_CONSTRUCTOR);
			int minTypeDiffWeight = Integer.MAX_VALUE;
			Set<Method> ambiguousFactoryMethods = null;

			int minNrOfArgs;
			if (explicitArgs != null) {
				minNrOfArgs = explicitArgs.length;
			}
			else {
				// We don't have arguments passed in programmatically, so we need to resolve the
				// arguments specified in the constructor arguments held in the bean definition.
				ConstructorArgumentValues cargs = mbd.getConstructorArgumentValues();
				resolvedValues = new ConstructorArgumentValues();
				minNrOfArgs = resolveConstructorArguments(beanName, mbd, bw, cargs, resolvedValues);
			}

			LinkedList<UnsatisfiedDependencyException> causes = null;

			for (Method candidate : candidates) {
				Class<?>[] paramTypes = candidate.getParameterTypes();

				if (paramTypes.length >= minNrOfArgs) {
					ArgumentsHolder argsHolder;

					if (resolvedValues != null) {
						// Resolved constructor arguments: type conversion and/or autowiring necessary.
						try {
							String[] paramNames = null;
							ParameterNameDiscoverer pnd = this.beanFactory.getParameterNameDiscoverer();
							if (pnd != null) {
								paramNames = pnd.getParameterNames(candidate);
							}
							argsHolder = createArgumentArray(
									beanName, mbd, resolvedValues, bw, paramTypes, paramNames, candidate, autowiring);
						}
						catch (UnsatisfiedDependencyException ex) {
							if (this.beanFactory.logger.isTraceEnabled()) {
								this.beanFactory.logger.trace("Ignoring factory method [" + candidate +
										"] of bean '" + beanName + "': " + ex);
							}
							// Swallow and try next overloaded factory method.
							if (causes == null) {
								causes = new LinkedList<UnsatisfiedDependencyException>();
							}
							causes.add(ex);
							continue;
						}
					}

					else {
						// Explicit arguments given -> arguments length must match exactly.
						if (paramTypes.length != explicitArgs.length) {
							continue;
						}
						argsHolder = new ArgumentsHolder(explicitArgs);
					}

					int typeDiffWeight = (mbd.isLenientConstructorResolution() ?
							argsHolder.getTypeDifferenceWeight(paramTypes) : argsHolder.getAssignabilityWeight(paramTypes));
					// Choose this factory method if it represents the closest match.
					if (typeDiffWeight < minTypeDiffWeight) {
						factoryMethodToUse = candidate;
						argsHolderToUse = argsHolder;
						argsToUse = argsHolder.arguments;
						minTypeDiffWeight = typeDiffWeight;
						ambiguousFactoryMethods = null;
					}
					// Find out about ambiguity: In case of the same type difference weight
					// for methods with the same number of parameters, collect such candidates
					// and eventually raise an ambiguity exception.
					// However, only perform that check in non-lenient constructor resolution mode,
					// and explicitly ignore overridden methods (with the same parameter signature).
					else if (factoryMethodToUse != null && typeDiffWeight == minTypeDiffWeight &&
							!mbd.isLenientConstructorResolution() &&
							paramTypes.length == factoryMethodToUse.getParameterTypes().length &&
							!Arrays.equals(paramTypes, factoryMethodToUse.getParameterTypes())) {
						if (ambiguousFactoryMethods == null) {
							ambiguousFactoryMethods = new LinkedHashSet<Method>();
							ambiguousFactoryMethods.add(factoryMethodToUse);
						}
						ambiguousFactoryMethods.add(candidate);
					}
				}
			}

			if (factoryMethodToUse == null) {
				if (causes != null) {
					UnsatisfiedDependencyException ex = causes.removeLast();
					for (Exception cause : causes) {
						this.beanFactory.onSuppressedException(cause);
					}
					throw ex;
				}
				List<String> argTypes = new ArrayList<String>(minNrOfArgs);
				if (explicitArgs != null) {
					for (Object arg : explicitArgs) {
						argTypes.add(arg != null ? arg.getClass().getSimpleName() : "null");
					}
				}
				else {
					Set<ValueHolder> valueHolders = new LinkedHashSet<ValueHolder>(resolvedValues.getArgumentCount());
					valueHolders.addAll(resolvedValues.getIndexedArgumentValues().values());
					valueHolders.addAll(resolvedValues.getGenericArgumentValues());
					for (ValueHolder value : valueHolders) {
						String argType = (value.getType() != null ? ClassUtils.getShortName(value.getType()) :
								(value.getValue() != null ? value.getValue().getClass().getSimpleName() : "null"));
						argTypes.add(argType);
					}
				}
				String argDesc = StringUtils.collectionToCommaDelimitedString(argTypes);
				throw new BeanCreationException(mbd.getResourceDescription(), beanName,
						"No matching factory method found: " +
						(mbd.getFactoryBeanName() != null ?
							"factory bean '" + mbd.getFactoryBeanName() + "'; " : "") +
						"factory method '" + mbd.getFactoryMethodName() + "(" + argDesc + ")'. " +
						"Check that a method with the specified name " +
						(minNrOfArgs > 0 ? "and arguments " : "") +
						"exists and that it is " +
						(isStatic ? "static" : "non-static") + ".");
			}
			else if (void.class == factoryMethodToUse.getReturnType()) {
				throw new BeanCreationException(mbd.getResourceDescription(), beanName,
						"Invalid factory method '" + mbd.getFactoryMethodName() +
						"': needs to have a non-void return type!");
			}
			else if (ambiguousFactoryMethods != null) {
				throw new BeanCreationException(mbd.getResourceDescription(), beanName,
						"Ambiguous factory method matches found in bean '" + beanName + "' " +
						"(hint: specify index/type/name arguments for simple parameters to avoid type ambiguities): " +
						ambiguousFactoryMethods);
			}

			if (explicitArgs == null && argsHolderToUse != null) {
				argsHolderToUse.storeCache(mbd, factoryMethodToUse);
			}
		}

		try {
			Object beanInstance;

			if (System.getSecurityManager() != null) {
				final Object fb = factoryBean;
				final Method factoryMethod = factoryMethodToUse;
				final Object[] args = argsToUse;
				beanInstance = AccessController.doPrivileged(new PrivilegedAction<Object>() {
					@Override
					public Object run() {
						return beanFactory.getInstantiationStrategy().instantiate(
								mbd, beanName, beanFactory, fb, factoryMethod, args);
					}
				}, beanFactory.getAccessControlContext());
			}
			else {
				beanInstance = this.beanFactory.getInstantiationStrategy().instantiate(
						mbd, beanName, this.beanFactory, factoryBean, factoryMethodToUse, argsToUse);
			}

			if (beanInstance == null) {
				return null;
			}
			bw.setBeanInstance(beanInstance);
			return bw;
		}
		catch (Throwable ex) {
			throw new BeanCreationException(mbd.getResourceDescription(), beanName,
					"Bean instantiation via factory method failed", ex);
		}
	}

	/**
	 * Resolve the constructor arguments for this bean into the resolvedValues object.
	 * This may involve looking up other beans.
	 * <p>This method is also used for handling invocations of static factory methods.
	 */
	private int resolveConstructorArguments(String beanName, RootBeanDefinition mbd, BeanWrapper bw,
			ConstructorArgumentValues cargs, ConstructorArgumentValues resolvedValues) {

		TypeConverter customConverter = this.beanFactory.getCustomTypeConverter();
		TypeConverter converter = (customConverter != null ? customConverter : bw);
		BeanDefinitionValueResolver valueResolver =
				new BeanDefinitionValueResolver(this.beanFactory, beanName, mbd, converter);

		int minNrOfArgs = cargs.getArgumentCount();

		for (Map.Entry<Integer, ConstructorArgumentValues.ValueHolder> entry : cargs.getIndexedArgumentValues().entrySet()) {
			int index = entry.getKey();
			if (index < 0) {
				throw new BeanCreationException(mbd.getResourceDescription(), beanName,
						"Invalid constructor argument index: " + index);
			}
			if (index > minNrOfArgs) {
				minNrOfArgs = index + 1;
			}
			ConstructorArgumentValues.ValueHolder valueHolder = entry.getValue();
			if (valueHolder.isConverted()) {
				resolvedValues.addIndexedArgumentValue(index, valueHolder);
			}
			else {
				Object resolvedValue =
						valueResolver.resolveValueIfNecessary("constructor argument", valueHolder.getValue());
				ConstructorArgumentValues.ValueHolder resolvedValueHolder =
						new ConstructorArgumentValues.ValueHolder(resolvedValue, valueHolder.getType(), valueHolder.getName());
				resolvedValueHolder.setSource(valueHolder);
				resolvedValues.addIndexedArgumentValue(index, resolvedValueHolder);
			}
		}

		for (ConstructorArgumentValues.ValueHolder valueHolder : cargs.getGenericArgumentValues()) {
			if (valueHolder.isConverted()) {
				resolvedValues.addGenericArgumentValue(valueHolder);
			}
			else {
				Object resolvedValue =
						valueResolver.resolveValueIfNecessary("constructor argument", valueHolder.getValue());
				ConstructorArgumentValues.ValueHolder resolvedValueHolder =
						new ConstructorArgumentValues.ValueHolder(resolvedValue, valueHolder.getType(), valueHolder.getName());
				resolvedValueHolder.setSource(valueHolder);
				resolvedValues.addGenericArgumentValue(resolvedValueHolder);
			}
		}

		return minNrOfArgs;
	}

	/**
	 * Create an array of arguments to invoke a constructor or factory method,
	 * given the resolved constructor argument values.
	 */
	private ArgumentsHolder createArgumentArray(
			String beanName, RootBeanDefinition mbd, ConstructorArgumentValues resolvedValues,
			BeanWrapper bw, Class<?>[] paramTypes, String[] paramNames, Object methodOrCtor,
			boolean autowiring) throws UnsatisfiedDependencyException {

		TypeConverter customConverter = this.beanFactory.getCustomTypeConverter();
		TypeConverter converter = (customConverter != null ? customConverter : bw);

		ArgumentsHolder args = new ArgumentsHolder(paramTypes.length);
		Set<ConstructorArgumentValues.ValueHolder> usedValueHolders =
				new HashSet<ConstructorArgumentValues.ValueHolder>(paramTypes.length);
		Set<String> autowiredBeanNames = new LinkedHashSet<String>(4);

		for (int paramIndex = 0; paramIndex < paramTypes.length; paramIndex++) {
			Class<?> paramType = paramTypes[paramIndex];
			String paramName = (paramNames != null ? paramNames[paramIndex] : "");
			// Try to find matching constructor argument value, either indexed or generic.
			ConstructorArgumentValues.ValueHolder valueHolder =
					resolvedValues.getArgumentValue(paramIndex, paramType, paramName, usedValueHolders);
			// If we couldn't find a direct match and are not supposed to autowire,
			// let's try the next generic, untyped argument value as fallback:
			// it could match after type conversion (for example, String -> int).
			if (valueHolder == null && (!autowiring || paramTypes.length == resolvedValues.getArgumentCount())) {
				valueHolder = resolvedValues.getGenericArgumentValue(null, null, usedValueHolders);
			}
			if (valueHolder != null) {
				// We found a potential match - let's give it a try.
				// Do not consider the same value definition multiple times!
				usedValueHolders.add(valueHolder);
				Object originalValue = valueHolder.getValue();
				Object convertedValue;
				if (valueHolder.isConverted()) {
					convertedValue = valueHolder.getConvertedValue();
					args.preparedArguments[paramIndex] = convertedValue;
				}
				else {
					ConstructorArgumentValues.ValueHolder sourceHolder =
							(ConstructorArgumentValues.ValueHolder) valueHolder.getSource();
					Object sourceValue = sourceHolder.getValue();
					MethodParameter methodParam = MethodParameter.forMethodOrConstructor(methodOrCtor, paramIndex);
					try {
						convertedValue = converter.convertIfNecessary(originalValue, paramType, methodParam);
						// TODO re-enable once race condition has been found (SPR-7423)
						/*
						if (originalValue == sourceValue || sourceValue instanceof TypedStringValue) {
							// Either a converted value or still the original one: store converted value.
							sourceHolder.setConvertedValue(convertedValue);
							args.preparedArguments[paramIndex] = convertedValue;
						}
						else {
						*/
							args.resolveNecessary = true;
							args.preparedArguments[paramIndex] = sourceValue;
						// }
					}
					catch (TypeMismatchException ex) {
						throw new UnsatisfiedDependencyException(
								mbd.getResourceDescription(), beanName, new InjectionPoint(methodParam),
								"Could not convert argument value of type [" +
								ObjectUtils.nullSafeClassName(valueHolder.getValue()) +
								"] to required type [" + paramType.getName() + "]: " + ex.getMessage());
					}
				}
				args.arguments[paramIndex] = convertedValue;
				args.rawArguments[paramIndex] = originalValue;
			}
			else {
				MethodParameter methodParam = MethodParameter.forMethodOrConstructor(methodOrCtor, paramIndex);
				// No explicit match found: we're either supposed to autowire or
				// have to fail creating an argument array for the given constructor.
				if (!autowiring) {
					throw new UnsatisfiedDependencyException(
							mbd.getResourceDescription(), beanName, new InjectionPoint(methodParam),
							"Ambiguous argument values for parameter of type [" + paramType.getName() +
							"] - did you specify the correct bean references as arguments?");
				}
				try {
					Object autowiredArgument =
							resolveAutowiredArgument(methodParam, beanName, autowiredBeanNames, converter);
					args.rawArguments[paramIndex] = autowiredArgument;
					args.arguments[paramIndex] = autowiredArgument;
					args.preparedArguments[paramIndex] = new AutowiredArgumentMarker();
					args.resolveNecessary = true;
				}
				catch (BeansException ex) {
					throw new UnsatisfiedDependencyException(
							mbd.getResourceDescription(), beanName, new InjectionPoint(methodParam), ex);
				}
			}
		}

		for (String autowiredBeanName : autowiredBeanNames) {
			this.beanFactory.registerDependentBean(autowiredBeanName, beanName);
			if (this.beanFactory.logger.isDebugEnabled()) {
				this.beanFactory.logger.debug("Autowiring by type from bean name '" + beanName +
						"' via " + (methodOrCtor instanceof Constructor ? "constructor" : "factory method") +
						" to bean named '" + autowiredBeanName + "'");
			}
		}

		return args;
	}

	/**
	 * Resolve the prepared arguments stored in the given bean definition.
	 */
	private Object[] resolvePreparedArguments(
			String beanName, RootBeanDefinition mbd, BeanWrapper bw, Member methodOrCtor, Object[] argsToResolve) {

		TypeConverter customConverter = this.beanFactory.getCustomTypeConverter();
		TypeConverter converter = (customConverter != null ? customConverter : bw);
		BeanDefinitionValueResolver valueResolver =
				new BeanDefinitionValueResolver(this.beanFactory, beanName, mbd, converter);
		Class<?>[] paramTypes = (methodOrCtor instanceof Method ?
				((Method) methodOrCtor).getParameterTypes() : ((Constructor<?>) methodOrCtor).getParameterTypes());

		Object[] resolvedArgs = new Object[argsToResolve.length];
		for (int argIndex = 0; argIndex < argsToResolve.length; argIndex++) {
			Object argValue = argsToResolve[argIndex];
			MethodParameter methodParam = MethodParameter.forMethodOrConstructor(methodOrCtor, argIndex);
			GenericTypeResolver.resolveParameterType(methodParam, methodOrCtor.getDeclaringClass());
			if (argValue instanceof AutowiredArgumentMarker) {
				argValue = resolveAutowiredArgument(methodParam, beanName, null, converter);
			}
			else if (argValue instanceof BeanMetadataElement) {
				argValue = valueResolver.resolveValueIfNecessary("constructor argument", argValue);
			}
			else if (argValue instanceof String) {
				argValue = this.beanFactory.evaluateBeanDefinitionString((String) argValue, mbd);
			}
			Class<?> paramType = paramTypes[argIndex];
			try {
				resolvedArgs[argIndex] = converter.convertIfNecessary(argValue, paramType, methodParam);
			}
			catch (TypeMismatchException ex) {
				throw new UnsatisfiedDependencyException(
						mbd.getResourceDescription(), beanName, new InjectionPoint(methodParam),
						"Could not convert argument value of type [" + ObjectUtils.nullSafeClassName(argValue) +
						"] to required type [" + paramType.getName() + "]: " + ex.getMessage());
			}
		}
		return resolvedArgs;
	}

	protected Constructor<?> getUserDeclaredConstructor(Constructor<?> constructor) {
		Class<?> declaringClass = constructor.getDeclaringClass();
		Class<?> userClass = ClassUtils.getUserClass(declaringClass);
		if (userClass != declaringClass) {
			try {
				return userClass.getDeclaredConstructor(constructor.getParameterTypes());
			}
			catch (NoSuchMethodException ex) {
				// No equivalent constructor on user class (superclass)...
				// Let's proceed with the given constructor as we usually would.
			}
		}
		return constructor;
	}

	/**
	 * Template method for resolving the specified argument which is supposed to be autowired.
	 */
	protected Object resolveAutowiredArgument(
			MethodParameter param, String beanName, Set<String> autowiredBeanNames, TypeConverter typeConverter) {

		if (InjectionPoint.class.isAssignableFrom(param.getParameterType())) {
			InjectionPoint injectionPoint = currentInjectionPoint.get();
			if (injectionPoint == null) {
				throw new IllegalStateException("No current InjectionPoint available for " + param);
			}
			return injectionPoint;
		}
		return this.beanFactory.resolveDependency(
				new DependencyDescriptor(param, true), beanName, autowiredBeanNames, typeConverter);
	}



	static InjectionPoint setCurrentInjectionPoint(InjectionPoint injectionPoint) {
		InjectionPoint old = currentInjectionPoint.get();
		if (injectionPoint != null) {
			currentInjectionPoint.set(injectionPoint);
		}
		else {
			currentInjectionPoint.remove();
		}
		return old;
	}


	/**
	 * Private inner class for holding argument combinations.
	 */
	private static class ArgumentsHolder {

		public final Object[] rawArguments;

		public final Object[] arguments;

		public final Object[] preparedArguments;

		public boolean resolveNecessary = false;

		public ArgumentsHolder(int size) {
			this.rawArguments = new Object[size];
			this.arguments = new Object[size];
			this.preparedArguments = new Object[size];
		}

		public ArgumentsHolder(Object[] args) {
			this.rawArguments = args;
			this.arguments = args;
			this.preparedArguments = args;
		}

		public int getTypeDifferenceWeight(Class<?>[] paramTypes) {
			// If valid arguments found, determine type difference weight.
			// Try type difference weight on both the converted arguments and
			// the raw arguments. If the raw weight is better, use it.
			// Decrease raw weight by 1024 to prefer it over equal converted weight.
			int typeDiffWeight = MethodInvoker.getTypeDifferenceWeight(paramTypes, this.arguments);
			int rawTypeDiffWeight = MethodInvoker.getTypeDifferenceWeight(paramTypes, this.rawArguments) - 1024;
			return (rawTypeDiffWeight < typeDiffWeight ? rawTypeDiffWeight : typeDiffWeight);
		}

		public int getAssignabilityWeight(Class<?>[] paramTypes) {
			for (int i = 0; i < paramTypes.length; i++) {
				if (!ClassUtils.isAssignableValue(paramTypes[i], this.arguments[i])) {
					return Integer.MAX_VALUE;
				}
			}
			for (int i = 0; i < paramTypes.length; i++) {
				if (!ClassUtils.isAssignableValue(paramTypes[i], this.rawArguments[i])) {
					return Integer.MAX_VALUE - 512;
				}
			}
			return Integer.MAX_VALUE - 1024;
		}

		public void storeCache(RootBeanDefinition mbd, Object constructorOrFactoryMethod) {
			synchronized (mbd.constructorArgumentLock) {
				mbd.resolvedConstructorOrFactoryMethod = constructorOrFactoryMethod;
				mbd.constructorArgumentsResolved = true;
				if (this.resolveNecessary) {
					mbd.preparedConstructorArguments = this.preparedArguments;
				}
				else {
					mbd.resolvedConstructorArguments = this.arguments;
				}
			}
		}
	}


	/**
	 * Marker for autowired arguments in a cached argument array.
 	 */
	private static class AutowiredArgumentMarker {
	}


	/**
	 * Delegate for checking Java 6's {@link ConstructorProperties} annotation.
	 */
	private static class ConstructorPropertiesChecker {

		public static String[] evaluate(Constructor<?> candidate, int paramCount) {
			ConstructorProperties cp = candidate.getAnnotation(ConstructorProperties.class);
			if (cp != null) {
				String[] names = cp.value();
				if (names.length != paramCount) {
					throw new IllegalStateException("Constructor annotated with @ConstructorProperties but not " +
							"corresponding to actual number of parameters (" + paramCount + "): " + candidate);
				}
				return names;
			}
			else {
				return null;
			}
		}
	}
>>>>>>> f60bb825

}<|MERGE_RESOLUTION|>--- conflicted
+++ resolved
@@ -71,7 +71,6 @@
  */
 class ConstructorResolver {
 
-<<<<<<< HEAD
     private static final NamedThreadLocal<InjectionPoint> currentInjectionPoint =
             new NamedThreadLocal<InjectionPoint>("Current injection point");
 
@@ -878,11 +877,11 @@
      */
     private static class ArgumentsHolder {
 
-        public final Object rawArguments[]; //原始参数值
-
-        public final Object arguments[]; //已解决参数值
-
-        public final Object preparedArguments[]; //待解决参数值
+        public final Object[] rawArguments; //原始参数值
+
+        public final Object[] arguments; //已解决参数值
+
+        public final Object[] preparedArguments; //待解决参数值
 
         public boolean resolveNecessary = false;
 
@@ -965,878 +964,5 @@
             }
         }
     }
-=======
-	private static final NamedThreadLocal<InjectionPoint> currentInjectionPoint =
-			new NamedThreadLocal<InjectionPoint>("Current injection point");
-
-	private final AbstractAutowireCapableBeanFactory beanFactory;
-
-
-	/**
-	 * Create a new ConstructorResolver for the given factory and instantiation strategy.
-	 * @param beanFactory the BeanFactory to work with
-	 */
-	public ConstructorResolver(AbstractAutowireCapableBeanFactory beanFactory) {
-		this.beanFactory = beanFactory;
-	}
-
-
-	/**
-	 * "autowire constructor" (with constructor arguments by type) behavior.
-	 * Also applied if explicit constructor argument values are specified,
-	 * matching all remaining arguments with beans from the bean factory.
-	 * <p>This corresponds to constructor injection: In this mode, a Spring
-	 * bean factory is able to host components that expect constructor-based
-	 * dependency resolution.
-	 * @param beanName the name of the bean
-	 * @param mbd the merged bean definition for the bean
-	 * @param chosenCtors chosen candidate constructors (or {@code null} if none)
-	 * @param explicitArgs argument values passed in programmatically via the getBean method,
-	 * or {@code null} if none (-> use constructor argument values from bean definition)
-	 * @return a BeanWrapper for the new instance
-	 */
-	public BeanWrapper autowireConstructor(final String beanName, final RootBeanDefinition mbd,
-			Constructor<?>[] chosenCtors, final Object[] explicitArgs) {
-
-		BeanWrapperImpl bw = new BeanWrapperImpl();
-		this.beanFactory.initBeanWrapper(bw);
-
-		Constructor<?> constructorToUse = null;
-		ArgumentsHolder argsHolderToUse = null;
-		Object[] argsToUse = null;
-
-		if (explicitArgs != null) {
-			argsToUse = explicitArgs;
-		}
-		else {
-			Object[] argsToResolve = null;
-			synchronized (mbd.constructorArgumentLock) {
-				constructorToUse = (Constructor<?>) mbd.resolvedConstructorOrFactoryMethod;
-				if (constructorToUse != null && mbd.constructorArgumentsResolved) {
-					// Found a cached constructor...
-					argsToUse = mbd.resolvedConstructorArguments;
-					if (argsToUse == null) {
-						argsToResolve = mbd.preparedConstructorArguments;
-					}
-				}
-			}
-			if (argsToResolve != null) {
-				argsToUse = resolvePreparedArguments(beanName, mbd, bw, constructorToUse, argsToResolve);
-			}
-		}
-
-		if (constructorToUse == null) {
-			// Need to resolve the constructor.
-			boolean autowiring = (chosenCtors != null ||
-					mbd.getResolvedAutowireMode() == RootBeanDefinition.AUTOWIRE_CONSTRUCTOR);
-			ConstructorArgumentValues resolvedValues = null;
-
-			int minNrOfArgs;
-			if (explicitArgs != null) {
-				minNrOfArgs = explicitArgs.length;
-			}
-			else {
-				ConstructorArgumentValues cargs = mbd.getConstructorArgumentValues();
-				resolvedValues = new ConstructorArgumentValues();
-				minNrOfArgs = resolveConstructorArguments(beanName, mbd, bw, cargs, resolvedValues);
-			}
-
-			// Take specified constructors, if any.
-			Constructor<?>[] candidates = chosenCtors;
-			if (candidates == null) {
-				Class<?> beanClass = mbd.getBeanClass();
-				try {
-					candidates = (mbd.isNonPublicAccessAllowed() ?
-							beanClass.getDeclaredConstructors() : beanClass.getConstructors());
-				}
-				catch (Throwable ex) {
-					throw new BeanCreationException(mbd.getResourceDescription(), beanName,
-							"Resolution of declared constructors on bean Class [" + beanClass.getName() +
-							"] from ClassLoader [" + beanClass.getClassLoader() + "] failed", ex);
-				}
-			}
-			AutowireUtils.sortConstructors(candidates);
-			int minTypeDiffWeight = Integer.MAX_VALUE;
-			Set<Constructor<?>> ambiguousConstructors = null;
-			LinkedList<UnsatisfiedDependencyException> causes = null;
-
-			for (Constructor<?> candidate : candidates) {
-				Class<?>[] paramTypes = candidate.getParameterTypes();
-
-				if (constructorToUse != null && argsToUse.length > paramTypes.length) {
-					// Already found greedy constructor that can be satisfied ->
-					// do not look any further, there are only less greedy constructors left.
-					break;
-				}
-				if (paramTypes.length < minNrOfArgs) {
-					continue;
-				}
-
-				ArgumentsHolder argsHolder;
-				if (resolvedValues != null) {
-					try {
-						String[] paramNames = ConstructorPropertiesChecker.evaluate(candidate, paramTypes.length);
-						if (paramNames == null) {
-							ParameterNameDiscoverer pnd = this.beanFactory.getParameterNameDiscoverer();
-							if (pnd != null) {
-								paramNames = pnd.getParameterNames(candidate);
-							}
-						}
-						argsHolder = createArgumentArray(beanName, mbd, resolvedValues, bw, paramTypes, paramNames,
-								getUserDeclaredConstructor(candidate), autowiring);
-					}
-					catch (UnsatisfiedDependencyException ex) {
-						if (this.beanFactory.logger.isTraceEnabled()) {
-							this.beanFactory.logger.trace(
-									"Ignoring constructor [" + candidate + "] of bean '" + beanName + "': " + ex);
-						}
-						// Swallow and try next constructor.
-						if (causes == null) {
-							causes = new LinkedList<UnsatisfiedDependencyException>();
-						}
-						causes.add(ex);
-						continue;
-					}
-				}
-				else {
-					// Explicit arguments given -> arguments length must match exactly.
-					if (paramTypes.length != explicitArgs.length) {
-						continue;
-					}
-					argsHolder = new ArgumentsHolder(explicitArgs);
-				}
-
-				int typeDiffWeight = (mbd.isLenientConstructorResolution() ?
-						argsHolder.getTypeDifferenceWeight(paramTypes) : argsHolder.getAssignabilityWeight(paramTypes));
-				// Choose this constructor if it represents the closest match.
-				if (typeDiffWeight < minTypeDiffWeight) {
-					constructorToUse = candidate;
-					argsHolderToUse = argsHolder;
-					argsToUse = argsHolder.arguments;
-					minTypeDiffWeight = typeDiffWeight;
-					ambiguousConstructors = null;
-				}
-				else if (constructorToUse != null && typeDiffWeight == minTypeDiffWeight) {
-					if (ambiguousConstructors == null) {
-						ambiguousConstructors = new LinkedHashSet<Constructor<?>>();
-						ambiguousConstructors.add(constructorToUse);
-					}
-					ambiguousConstructors.add(candidate);
-				}
-			}
-
-			if (constructorToUse == null) {
-				if (causes != null) {
-					UnsatisfiedDependencyException ex = causes.removeLast();
-					for (Exception cause : causes) {
-						this.beanFactory.onSuppressedException(cause);
-					}
-					throw ex;
-				}
-				throw new BeanCreationException(mbd.getResourceDescription(), beanName,
-						"Could not resolve matching constructor " +
-						"(hint: specify index/type/name arguments for simple parameters to avoid type ambiguities)");
-			}
-			else if (ambiguousConstructors != null && !mbd.isLenientConstructorResolution()) {
-				throw new BeanCreationException(mbd.getResourceDescription(), beanName,
-						"Ambiguous constructor matches found in bean '" + beanName + "' " +
-						"(hint: specify index/type/name arguments for simple parameters to avoid type ambiguities): " +
-						ambiguousConstructors);
-			}
-
-			if (explicitArgs == null) {
-				argsHolderToUse.storeCache(mbd, constructorToUse);
-			}
-		}
-
-		try {
-			Object beanInstance;
-
-			if (System.getSecurityManager() != null) {
-				final Constructor<?> ctorToUse = constructorToUse;
-				final Object[] argumentsToUse = argsToUse;
-				beanInstance = AccessController.doPrivileged(new PrivilegedAction<Object>() {
-					@Override
-					public Object run() {
-						return beanFactory.getInstantiationStrategy().instantiate(
-								mbd, beanName, beanFactory, ctorToUse, argumentsToUse);
-					}
-				}, beanFactory.getAccessControlContext());
-			}
-			else {
-				beanInstance = this.beanFactory.getInstantiationStrategy().instantiate(
-						mbd, beanName, this.beanFactory, constructorToUse, argsToUse);
-			}
-
-			bw.setBeanInstance(beanInstance);
-			return bw;
-		}
-		catch (Throwable ex) {
-			throw new BeanCreationException(mbd.getResourceDescription(), beanName,
-					"Bean instantiation via constructor failed", ex);
-		}
-	}
-
-	/**
-	 * Resolve the factory method in the specified bean definition, if possible.
-	 * {@link RootBeanDefinition#getResolvedFactoryMethod()} can be checked for the result.
-	 * @param mbd the bean definition to check
-	 */
-	public void resolveFactoryMethodIfPossible(RootBeanDefinition mbd) {
-		Class<?> factoryClass;
-		boolean isStatic;
-		if (mbd.getFactoryBeanName() != null) {
-			factoryClass = this.beanFactory.getType(mbd.getFactoryBeanName());
-			isStatic = false;
-		}
-		else {
-			factoryClass = mbd.getBeanClass();
-			isStatic = true;
-		}
-		factoryClass = ClassUtils.getUserClass(factoryClass);
-
-		Method[] candidates = getCandidateMethods(factoryClass, mbd);
-		Method uniqueCandidate = null;
-		for (Method candidate : candidates) {
-			if (Modifier.isStatic(candidate.getModifiers()) == isStatic && mbd.isFactoryMethod(candidate)) {
-				if (uniqueCandidate == null) {
-					uniqueCandidate = candidate;
-				}
-				else if (!Arrays.equals(uniqueCandidate.getParameterTypes(), candidate.getParameterTypes())) {
-					uniqueCandidate = null;
-					break;
-				}
-			}
-		}
-		synchronized (mbd.constructorArgumentLock) {
-			mbd.resolvedConstructorOrFactoryMethod = uniqueCandidate;
-		}
-	}
-
-	/**
-	 * Retrieve all candidate methods for the given class, considering
-	 * the {@link RootBeanDefinition#isNonPublicAccessAllowed()} flag.
-	 * Called as the starting point for factory method determination.
-	 */
-	private Method[] getCandidateMethods(final Class<?> factoryClass, final RootBeanDefinition mbd) {
-		if (System.getSecurityManager() != null) {
-			return AccessController.doPrivileged(new PrivilegedAction<Method[]>() {
-				@Override
-				public Method[] run() {
-					return (mbd.isNonPublicAccessAllowed() ?
-							ReflectionUtils.getAllDeclaredMethods(factoryClass) : factoryClass.getMethods());
-				}
-			});
-		}
-		else {
-			return (mbd.isNonPublicAccessAllowed() ?
-					ReflectionUtils.getAllDeclaredMethods(factoryClass) : factoryClass.getMethods());
-		}
-	}
-
-	/**
-	 * Instantiate the bean using a named factory method. The method may be static, if the
-	 * bean definition parameter specifies a class, rather than a "factory-bean", or
-	 * an instance variable on a factory object itself configured using Dependency Injection.
-	 * <p>Implementation requires iterating over the static or instance methods with the
-	 * name specified in the RootBeanDefinition (the method may be overloaded) and trying
-	 * to match with the parameters. We don't have the types attached to constructor args,
-	 * so trial and error is the only way to go here. The explicitArgs array may contain
-	 * argument values passed in programmatically via the corresponding getBean method.
-	 * @param beanName the name of the bean
-	 * @param mbd the merged bean definition for the bean
-	 * @param explicitArgs argument values passed in programmatically via the getBean
-	 * method, or {@code null} if none (-> use constructor argument values from bean definition)
-	 * @return a BeanWrapper for the new instance
-	 */
-	public BeanWrapper instantiateUsingFactoryMethod(
-			final String beanName, final RootBeanDefinition mbd, final Object[] explicitArgs) {
-
-		BeanWrapperImpl bw = new BeanWrapperImpl();
-		this.beanFactory.initBeanWrapper(bw);
-
-		Object factoryBean;
-		Class<?> factoryClass;
-		boolean isStatic;
-
-		String factoryBeanName = mbd.getFactoryBeanName();
-		if (factoryBeanName != null) {
-			if (factoryBeanName.equals(beanName)) {
-				throw new BeanDefinitionStoreException(mbd.getResourceDescription(), beanName,
-						"factory-bean reference points back to the same bean definition");
-			}
-			factoryBean = this.beanFactory.getBean(factoryBeanName);
-			if (factoryBean == null) {
-				throw new BeanCreationException(mbd.getResourceDescription(), beanName,
-						"factory-bean '" + factoryBeanName + "' (or a BeanPostProcessor involved) returned null");
-			}
-			if (mbd.isSingleton() && this.beanFactory.containsSingleton(beanName)) {
-				throw new IllegalStateException("About-to-be-created singleton instance implicitly appeared " +
-						"through the creation of the factory bean that its bean definition points to");
-			}
-			factoryClass = factoryBean.getClass();
-			isStatic = false;
-		}
-		else {
-			// It's a static factory method on the bean class.
-			if (!mbd.hasBeanClass()) {
-				throw new BeanDefinitionStoreException(mbd.getResourceDescription(), beanName,
-						"bean definition declares neither a bean class nor a factory-bean reference");
-			}
-			factoryBean = null;
-			factoryClass = mbd.getBeanClass();
-			isStatic = true;
-		}
-
-		Method factoryMethodToUse = null;
-		ArgumentsHolder argsHolderToUse = null;
-		Object[] argsToUse = null;
-
-		if (explicitArgs != null) {
-			argsToUse = explicitArgs;
-		}
-		else {
-			Object[] argsToResolve = null;
-			synchronized (mbd.constructorArgumentLock) {
-				factoryMethodToUse = (Method) mbd.resolvedConstructorOrFactoryMethod;
-				if (factoryMethodToUse != null && mbd.constructorArgumentsResolved) {
-					// Found a cached factory method...
-					argsToUse = mbd.resolvedConstructorArguments;
-					if (argsToUse == null) {
-						argsToResolve = mbd.preparedConstructorArguments;
-					}
-				}
-			}
-			if (argsToResolve != null) {
-				argsToUse = resolvePreparedArguments(beanName, mbd, bw, factoryMethodToUse, argsToResolve);
-			}
-		}
-
-		if (factoryMethodToUse == null || argsToUse == null) {
-			// Need to determine the factory method...
-			// Try all methods with this name to see if they match the given arguments.
-			factoryClass = ClassUtils.getUserClass(factoryClass);
-
-			Method[] rawCandidates = getCandidateMethods(factoryClass, mbd);
-			List<Method> candidateSet = new ArrayList<Method>();
-			for (Method candidate : rawCandidates) {
-				if (Modifier.isStatic(candidate.getModifiers()) == isStatic && mbd.isFactoryMethod(candidate)) {
-					candidateSet.add(candidate);
-				}
-			}
-			Method[] candidates = candidateSet.toArray(new Method[candidateSet.size()]);
-			AutowireUtils.sortFactoryMethods(candidates);
-
-			ConstructorArgumentValues resolvedValues = null;
-			boolean autowiring = (mbd.getResolvedAutowireMode() == RootBeanDefinition.AUTOWIRE_CONSTRUCTOR);
-			int minTypeDiffWeight = Integer.MAX_VALUE;
-			Set<Method> ambiguousFactoryMethods = null;
-
-			int minNrOfArgs;
-			if (explicitArgs != null) {
-				minNrOfArgs = explicitArgs.length;
-			}
-			else {
-				// We don't have arguments passed in programmatically, so we need to resolve the
-				// arguments specified in the constructor arguments held in the bean definition.
-				ConstructorArgumentValues cargs = mbd.getConstructorArgumentValues();
-				resolvedValues = new ConstructorArgumentValues();
-				minNrOfArgs = resolveConstructorArguments(beanName, mbd, bw, cargs, resolvedValues);
-			}
-
-			LinkedList<UnsatisfiedDependencyException> causes = null;
-
-			for (Method candidate : candidates) {
-				Class<?>[] paramTypes = candidate.getParameterTypes();
-
-				if (paramTypes.length >= minNrOfArgs) {
-					ArgumentsHolder argsHolder;
-
-					if (resolvedValues != null) {
-						// Resolved constructor arguments: type conversion and/or autowiring necessary.
-						try {
-							String[] paramNames = null;
-							ParameterNameDiscoverer pnd = this.beanFactory.getParameterNameDiscoverer();
-							if (pnd != null) {
-								paramNames = pnd.getParameterNames(candidate);
-							}
-							argsHolder = createArgumentArray(
-									beanName, mbd, resolvedValues, bw, paramTypes, paramNames, candidate, autowiring);
-						}
-						catch (UnsatisfiedDependencyException ex) {
-							if (this.beanFactory.logger.isTraceEnabled()) {
-								this.beanFactory.logger.trace("Ignoring factory method [" + candidate +
-										"] of bean '" + beanName + "': " + ex);
-							}
-							// Swallow and try next overloaded factory method.
-							if (causes == null) {
-								causes = new LinkedList<UnsatisfiedDependencyException>();
-							}
-							causes.add(ex);
-							continue;
-						}
-					}
-
-					else {
-						// Explicit arguments given -> arguments length must match exactly.
-						if (paramTypes.length != explicitArgs.length) {
-							continue;
-						}
-						argsHolder = new ArgumentsHolder(explicitArgs);
-					}
-
-					int typeDiffWeight = (mbd.isLenientConstructorResolution() ?
-							argsHolder.getTypeDifferenceWeight(paramTypes) : argsHolder.getAssignabilityWeight(paramTypes));
-					// Choose this factory method if it represents the closest match.
-					if (typeDiffWeight < minTypeDiffWeight) {
-						factoryMethodToUse = candidate;
-						argsHolderToUse = argsHolder;
-						argsToUse = argsHolder.arguments;
-						minTypeDiffWeight = typeDiffWeight;
-						ambiguousFactoryMethods = null;
-					}
-					// Find out about ambiguity: In case of the same type difference weight
-					// for methods with the same number of parameters, collect such candidates
-					// and eventually raise an ambiguity exception.
-					// However, only perform that check in non-lenient constructor resolution mode,
-					// and explicitly ignore overridden methods (with the same parameter signature).
-					else if (factoryMethodToUse != null && typeDiffWeight == minTypeDiffWeight &&
-							!mbd.isLenientConstructorResolution() &&
-							paramTypes.length == factoryMethodToUse.getParameterTypes().length &&
-							!Arrays.equals(paramTypes, factoryMethodToUse.getParameterTypes())) {
-						if (ambiguousFactoryMethods == null) {
-							ambiguousFactoryMethods = new LinkedHashSet<Method>();
-							ambiguousFactoryMethods.add(factoryMethodToUse);
-						}
-						ambiguousFactoryMethods.add(candidate);
-					}
-				}
-			}
-
-			if (factoryMethodToUse == null) {
-				if (causes != null) {
-					UnsatisfiedDependencyException ex = causes.removeLast();
-					for (Exception cause : causes) {
-						this.beanFactory.onSuppressedException(cause);
-					}
-					throw ex;
-				}
-				List<String> argTypes = new ArrayList<String>(minNrOfArgs);
-				if (explicitArgs != null) {
-					for (Object arg : explicitArgs) {
-						argTypes.add(arg != null ? arg.getClass().getSimpleName() : "null");
-					}
-				}
-				else {
-					Set<ValueHolder> valueHolders = new LinkedHashSet<ValueHolder>(resolvedValues.getArgumentCount());
-					valueHolders.addAll(resolvedValues.getIndexedArgumentValues().values());
-					valueHolders.addAll(resolvedValues.getGenericArgumentValues());
-					for (ValueHolder value : valueHolders) {
-						String argType = (value.getType() != null ? ClassUtils.getShortName(value.getType()) :
-								(value.getValue() != null ? value.getValue().getClass().getSimpleName() : "null"));
-						argTypes.add(argType);
-					}
-				}
-				String argDesc = StringUtils.collectionToCommaDelimitedString(argTypes);
-				throw new BeanCreationException(mbd.getResourceDescription(), beanName,
-						"No matching factory method found: " +
-						(mbd.getFactoryBeanName() != null ?
-							"factory bean '" + mbd.getFactoryBeanName() + "'; " : "") +
-						"factory method '" + mbd.getFactoryMethodName() + "(" + argDesc + ")'. " +
-						"Check that a method with the specified name " +
-						(minNrOfArgs > 0 ? "and arguments " : "") +
-						"exists and that it is " +
-						(isStatic ? "static" : "non-static") + ".");
-			}
-			else if (void.class == factoryMethodToUse.getReturnType()) {
-				throw new BeanCreationException(mbd.getResourceDescription(), beanName,
-						"Invalid factory method '" + mbd.getFactoryMethodName() +
-						"': needs to have a non-void return type!");
-			}
-			else if (ambiguousFactoryMethods != null) {
-				throw new BeanCreationException(mbd.getResourceDescription(), beanName,
-						"Ambiguous factory method matches found in bean '" + beanName + "' " +
-						"(hint: specify index/type/name arguments for simple parameters to avoid type ambiguities): " +
-						ambiguousFactoryMethods);
-			}
-
-			if (explicitArgs == null && argsHolderToUse != null) {
-				argsHolderToUse.storeCache(mbd, factoryMethodToUse);
-			}
-		}
-
-		try {
-			Object beanInstance;
-
-			if (System.getSecurityManager() != null) {
-				final Object fb = factoryBean;
-				final Method factoryMethod = factoryMethodToUse;
-				final Object[] args = argsToUse;
-				beanInstance = AccessController.doPrivileged(new PrivilegedAction<Object>() {
-					@Override
-					public Object run() {
-						return beanFactory.getInstantiationStrategy().instantiate(
-								mbd, beanName, beanFactory, fb, factoryMethod, args);
-					}
-				}, beanFactory.getAccessControlContext());
-			}
-			else {
-				beanInstance = this.beanFactory.getInstantiationStrategy().instantiate(
-						mbd, beanName, this.beanFactory, factoryBean, factoryMethodToUse, argsToUse);
-			}
-
-			if (beanInstance == null) {
-				return null;
-			}
-			bw.setBeanInstance(beanInstance);
-			return bw;
-		}
-		catch (Throwable ex) {
-			throw new BeanCreationException(mbd.getResourceDescription(), beanName,
-					"Bean instantiation via factory method failed", ex);
-		}
-	}
-
-	/**
-	 * Resolve the constructor arguments for this bean into the resolvedValues object.
-	 * This may involve looking up other beans.
-	 * <p>This method is also used for handling invocations of static factory methods.
-	 */
-	private int resolveConstructorArguments(String beanName, RootBeanDefinition mbd, BeanWrapper bw,
-			ConstructorArgumentValues cargs, ConstructorArgumentValues resolvedValues) {
-
-		TypeConverter customConverter = this.beanFactory.getCustomTypeConverter();
-		TypeConverter converter = (customConverter != null ? customConverter : bw);
-		BeanDefinitionValueResolver valueResolver =
-				new BeanDefinitionValueResolver(this.beanFactory, beanName, mbd, converter);
-
-		int minNrOfArgs = cargs.getArgumentCount();
-
-		for (Map.Entry<Integer, ConstructorArgumentValues.ValueHolder> entry : cargs.getIndexedArgumentValues().entrySet()) {
-			int index = entry.getKey();
-			if (index < 0) {
-				throw new BeanCreationException(mbd.getResourceDescription(), beanName,
-						"Invalid constructor argument index: " + index);
-			}
-			if (index > minNrOfArgs) {
-				minNrOfArgs = index + 1;
-			}
-			ConstructorArgumentValues.ValueHolder valueHolder = entry.getValue();
-			if (valueHolder.isConverted()) {
-				resolvedValues.addIndexedArgumentValue(index, valueHolder);
-			}
-			else {
-				Object resolvedValue =
-						valueResolver.resolveValueIfNecessary("constructor argument", valueHolder.getValue());
-				ConstructorArgumentValues.ValueHolder resolvedValueHolder =
-						new ConstructorArgumentValues.ValueHolder(resolvedValue, valueHolder.getType(), valueHolder.getName());
-				resolvedValueHolder.setSource(valueHolder);
-				resolvedValues.addIndexedArgumentValue(index, resolvedValueHolder);
-			}
-		}
-
-		for (ConstructorArgumentValues.ValueHolder valueHolder : cargs.getGenericArgumentValues()) {
-			if (valueHolder.isConverted()) {
-				resolvedValues.addGenericArgumentValue(valueHolder);
-			}
-			else {
-				Object resolvedValue =
-						valueResolver.resolveValueIfNecessary("constructor argument", valueHolder.getValue());
-				ConstructorArgumentValues.ValueHolder resolvedValueHolder =
-						new ConstructorArgumentValues.ValueHolder(resolvedValue, valueHolder.getType(), valueHolder.getName());
-				resolvedValueHolder.setSource(valueHolder);
-				resolvedValues.addGenericArgumentValue(resolvedValueHolder);
-			}
-		}
-
-		return minNrOfArgs;
-	}
-
-	/**
-	 * Create an array of arguments to invoke a constructor or factory method,
-	 * given the resolved constructor argument values.
-	 */
-	private ArgumentsHolder createArgumentArray(
-			String beanName, RootBeanDefinition mbd, ConstructorArgumentValues resolvedValues,
-			BeanWrapper bw, Class<?>[] paramTypes, String[] paramNames, Object methodOrCtor,
-			boolean autowiring) throws UnsatisfiedDependencyException {
-
-		TypeConverter customConverter = this.beanFactory.getCustomTypeConverter();
-		TypeConverter converter = (customConverter != null ? customConverter : bw);
-
-		ArgumentsHolder args = new ArgumentsHolder(paramTypes.length);
-		Set<ConstructorArgumentValues.ValueHolder> usedValueHolders =
-				new HashSet<ConstructorArgumentValues.ValueHolder>(paramTypes.length);
-		Set<String> autowiredBeanNames = new LinkedHashSet<String>(4);
-
-		for (int paramIndex = 0; paramIndex < paramTypes.length; paramIndex++) {
-			Class<?> paramType = paramTypes[paramIndex];
-			String paramName = (paramNames != null ? paramNames[paramIndex] : "");
-			// Try to find matching constructor argument value, either indexed or generic.
-			ConstructorArgumentValues.ValueHolder valueHolder =
-					resolvedValues.getArgumentValue(paramIndex, paramType, paramName, usedValueHolders);
-			// If we couldn't find a direct match and are not supposed to autowire,
-			// let's try the next generic, untyped argument value as fallback:
-			// it could match after type conversion (for example, String -> int).
-			if (valueHolder == null && (!autowiring || paramTypes.length == resolvedValues.getArgumentCount())) {
-				valueHolder = resolvedValues.getGenericArgumentValue(null, null, usedValueHolders);
-			}
-			if (valueHolder != null) {
-				// We found a potential match - let's give it a try.
-				// Do not consider the same value definition multiple times!
-				usedValueHolders.add(valueHolder);
-				Object originalValue = valueHolder.getValue();
-				Object convertedValue;
-				if (valueHolder.isConverted()) {
-					convertedValue = valueHolder.getConvertedValue();
-					args.preparedArguments[paramIndex] = convertedValue;
-				}
-				else {
-					ConstructorArgumentValues.ValueHolder sourceHolder =
-							(ConstructorArgumentValues.ValueHolder) valueHolder.getSource();
-					Object sourceValue = sourceHolder.getValue();
-					MethodParameter methodParam = MethodParameter.forMethodOrConstructor(methodOrCtor, paramIndex);
-					try {
-						convertedValue = converter.convertIfNecessary(originalValue, paramType, methodParam);
-						// TODO re-enable once race condition has been found (SPR-7423)
-						/*
-						if (originalValue == sourceValue || sourceValue instanceof TypedStringValue) {
-							// Either a converted value or still the original one: store converted value.
-							sourceHolder.setConvertedValue(convertedValue);
-							args.preparedArguments[paramIndex] = convertedValue;
-						}
-						else {
-						*/
-							args.resolveNecessary = true;
-							args.preparedArguments[paramIndex] = sourceValue;
-						// }
-					}
-					catch (TypeMismatchException ex) {
-						throw new UnsatisfiedDependencyException(
-								mbd.getResourceDescription(), beanName, new InjectionPoint(methodParam),
-								"Could not convert argument value of type [" +
-								ObjectUtils.nullSafeClassName(valueHolder.getValue()) +
-								"] to required type [" + paramType.getName() + "]: " + ex.getMessage());
-					}
-				}
-				args.arguments[paramIndex] = convertedValue;
-				args.rawArguments[paramIndex] = originalValue;
-			}
-			else {
-				MethodParameter methodParam = MethodParameter.forMethodOrConstructor(methodOrCtor, paramIndex);
-				// No explicit match found: we're either supposed to autowire or
-				// have to fail creating an argument array for the given constructor.
-				if (!autowiring) {
-					throw new UnsatisfiedDependencyException(
-							mbd.getResourceDescription(), beanName, new InjectionPoint(methodParam),
-							"Ambiguous argument values for parameter of type [" + paramType.getName() +
-							"] - did you specify the correct bean references as arguments?");
-				}
-				try {
-					Object autowiredArgument =
-							resolveAutowiredArgument(methodParam, beanName, autowiredBeanNames, converter);
-					args.rawArguments[paramIndex] = autowiredArgument;
-					args.arguments[paramIndex] = autowiredArgument;
-					args.preparedArguments[paramIndex] = new AutowiredArgumentMarker();
-					args.resolveNecessary = true;
-				}
-				catch (BeansException ex) {
-					throw new UnsatisfiedDependencyException(
-							mbd.getResourceDescription(), beanName, new InjectionPoint(methodParam), ex);
-				}
-			}
-		}
-
-		for (String autowiredBeanName : autowiredBeanNames) {
-			this.beanFactory.registerDependentBean(autowiredBeanName, beanName);
-			if (this.beanFactory.logger.isDebugEnabled()) {
-				this.beanFactory.logger.debug("Autowiring by type from bean name '" + beanName +
-						"' via " + (methodOrCtor instanceof Constructor ? "constructor" : "factory method") +
-						" to bean named '" + autowiredBeanName + "'");
-			}
-		}
-
-		return args;
-	}
-
-	/**
-	 * Resolve the prepared arguments stored in the given bean definition.
-	 */
-	private Object[] resolvePreparedArguments(
-			String beanName, RootBeanDefinition mbd, BeanWrapper bw, Member methodOrCtor, Object[] argsToResolve) {
-
-		TypeConverter customConverter = this.beanFactory.getCustomTypeConverter();
-		TypeConverter converter = (customConverter != null ? customConverter : bw);
-		BeanDefinitionValueResolver valueResolver =
-				new BeanDefinitionValueResolver(this.beanFactory, beanName, mbd, converter);
-		Class<?>[] paramTypes = (methodOrCtor instanceof Method ?
-				((Method) methodOrCtor).getParameterTypes() : ((Constructor<?>) methodOrCtor).getParameterTypes());
-
-		Object[] resolvedArgs = new Object[argsToResolve.length];
-		for (int argIndex = 0; argIndex < argsToResolve.length; argIndex++) {
-			Object argValue = argsToResolve[argIndex];
-			MethodParameter methodParam = MethodParameter.forMethodOrConstructor(methodOrCtor, argIndex);
-			GenericTypeResolver.resolveParameterType(methodParam, methodOrCtor.getDeclaringClass());
-			if (argValue instanceof AutowiredArgumentMarker) {
-				argValue = resolveAutowiredArgument(methodParam, beanName, null, converter);
-			}
-			else if (argValue instanceof BeanMetadataElement) {
-				argValue = valueResolver.resolveValueIfNecessary("constructor argument", argValue);
-			}
-			else if (argValue instanceof String) {
-				argValue = this.beanFactory.evaluateBeanDefinitionString((String) argValue, mbd);
-			}
-			Class<?> paramType = paramTypes[argIndex];
-			try {
-				resolvedArgs[argIndex] = converter.convertIfNecessary(argValue, paramType, methodParam);
-			}
-			catch (TypeMismatchException ex) {
-				throw new UnsatisfiedDependencyException(
-						mbd.getResourceDescription(), beanName, new InjectionPoint(methodParam),
-						"Could not convert argument value of type [" + ObjectUtils.nullSafeClassName(argValue) +
-						"] to required type [" + paramType.getName() + "]: " + ex.getMessage());
-			}
-		}
-		return resolvedArgs;
-	}
-
-	protected Constructor<?> getUserDeclaredConstructor(Constructor<?> constructor) {
-		Class<?> declaringClass = constructor.getDeclaringClass();
-		Class<?> userClass = ClassUtils.getUserClass(declaringClass);
-		if (userClass != declaringClass) {
-			try {
-				return userClass.getDeclaredConstructor(constructor.getParameterTypes());
-			}
-			catch (NoSuchMethodException ex) {
-				// No equivalent constructor on user class (superclass)...
-				// Let's proceed with the given constructor as we usually would.
-			}
-		}
-		return constructor;
-	}
-
-	/**
-	 * Template method for resolving the specified argument which is supposed to be autowired.
-	 */
-	protected Object resolveAutowiredArgument(
-			MethodParameter param, String beanName, Set<String> autowiredBeanNames, TypeConverter typeConverter) {
-
-		if (InjectionPoint.class.isAssignableFrom(param.getParameterType())) {
-			InjectionPoint injectionPoint = currentInjectionPoint.get();
-			if (injectionPoint == null) {
-				throw new IllegalStateException("No current InjectionPoint available for " + param);
-			}
-			return injectionPoint;
-		}
-		return this.beanFactory.resolveDependency(
-				new DependencyDescriptor(param, true), beanName, autowiredBeanNames, typeConverter);
-	}
-
-
-
-	static InjectionPoint setCurrentInjectionPoint(InjectionPoint injectionPoint) {
-		InjectionPoint old = currentInjectionPoint.get();
-		if (injectionPoint != null) {
-			currentInjectionPoint.set(injectionPoint);
-		}
-		else {
-			currentInjectionPoint.remove();
-		}
-		return old;
-	}
-
-
-	/**
-	 * Private inner class for holding argument combinations.
-	 */
-	private static class ArgumentsHolder {
-
-		public final Object[] rawArguments;
-
-		public final Object[] arguments;
-
-		public final Object[] preparedArguments;
-
-		public boolean resolveNecessary = false;
-
-		public ArgumentsHolder(int size) {
-			this.rawArguments = new Object[size];
-			this.arguments = new Object[size];
-			this.preparedArguments = new Object[size];
-		}
-
-		public ArgumentsHolder(Object[] args) {
-			this.rawArguments = args;
-			this.arguments = args;
-			this.preparedArguments = args;
-		}
-
-		public int getTypeDifferenceWeight(Class<?>[] paramTypes) {
-			// If valid arguments found, determine type difference weight.
-			// Try type difference weight on both the converted arguments and
-			// the raw arguments. If the raw weight is better, use it.
-			// Decrease raw weight by 1024 to prefer it over equal converted weight.
-			int typeDiffWeight = MethodInvoker.getTypeDifferenceWeight(paramTypes, this.arguments);
-			int rawTypeDiffWeight = MethodInvoker.getTypeDifferenceWeight(paramTypes, this.rawArguments) - 1024;
-			return (rawTypeDiffWeight < typeDiffWeight ? rawTypeDiffWeight : typeDiffWeight);
-		}
-
-		public int getAssignabilityWeight(Class<?>[] paramTypes) {
-			for (int i = 0; i < paramTypes.length; i++) {
-				if (!ClassUtils.isAssignableValue(paramTypes[i], this.arguments[i])) {
-					return Integer.MAX_VALUE;
-				}
-			}
-			for (int i = 0; i < paramTypes.length; i++) {
-				if (!ClassUtils.isAssignableValue(paramTypes[i], this.rawArguments[i])) {
-					return Integer.MAX_VALUE - 512;
-				}
-			}
-			return Integer.MAX_VALUE - 1024;
-		}
-
-		public void storeCache(RootBeanDefinition mbd, Object constructorOrFactoryMethod) {
-			synchronized (mbd.constructorArgumentLock) {
-				mbd.resolvedConstructorOrFactoryMethod = constructorOrFactoryMethod;
-				mbd.constructorArgumentsResolved = true;
-				if (this.resolveNecessary) {
-					mbd.preparedConstructorArguments = this.preparedArguments;
-				}
-				else {
-					mbd.resolvedConstructorArguments = this.arguments;
-				}
-			}
-		}
-	}
-
-
-	/**
-	 * Marker for autowired arguments in a cached argument array.
- 	 */
-	private static class AutowiredArgumentMarker {
-	}
-
-
-	/**
-	 * Delegate for checking Java 6's {@link ConstructorProperties} annotation.
-	 */
-	private static class ConstructorPropertiesChecker {
-
-		public static String[] evaluate(Constructor<?> candidate, int paramCount) {
-			ConstructorProperties cp = candidate.getAnnotation(ConstructorProperties.class);
-			if (cp != null) {
-				String[] names = cp.value();
-				if (names.length != paramCount) {
-					throw new IllegalStateException("Constructor annotated with @ConstructorProperties but not " +
-							"corresponding to actual number of parameters (" + paramCount + "): " + candidate);
-				}
-				return names;
-			}
-			else {
-				return null;
-			}
-		}
-	}
->>>>>>> f60bb825
 
 }