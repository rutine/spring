--- conflicted
+++ resolved
@@ -38,34 +38,33 @@
  */
 public class SimpleAliasRegistry implements AliasRegistry {
 
-<<<<<<< HEAD
     /** Map from alias to canonical name */
     private final Map<String, String> aliasMap = new ConcurrentHashMap<String, String>(16);
 
 
-    @Override
-    public void registerAlias(String name, String alias) {
-        Assert.hasText(name, "'name' must not be empty");
-        Assert.hasText(alias, "'alias' must not be empty");
-        if (alias.equals(name)) {
-            this.aliasMap.remove(alias);
-        }
-        else {
-            String registeredName = this.aliasMap.get(alias);
-            if (registeredName != null) {
-                if (registeredName.equals(name)) {
-                    // An existing alias - no need to re-register
-                    return;
-                }
-                if (!allowAliasOverriding()) {
-                    throw new IllegalStateException("Cannot register alias '" + alias + "' for name '" +
-                            name + "': It is already registered for name '" + registeredName + "'.");
-                }
-            }
-            checkForAliasCircle(name, alias);
-            this.aliasMap.put(alias, name);
-        }
-    }
+	@Override
+	public void registerAlias(String name, String alias) {
+		Assert.hasText(name, "'name' must not be empty");
+		Assert.hasText(alias, "'alias' must not be empty");
+		synchronized (this.aliasMap) {if (alias.equals(name)) {
+			this.aliasMap.remove(alias);
+		}
+		else {
+			String registeredName = this.aliasMap.get(alias);
+			if (registeredName != null) {
+				if (registeredName.equals(name)) {
+					// An existing alias - no need to re-register
+					return;
+				}
+				if (!allowAliasOverriding()) {
+					throw new IllegalStateException("Cannot register alias '" + alias + "' for name '" +
+							name + "': It is already registered for name '" + registeredName + "'.");
+				}
+			}
+			checkForAliasCircle(name, alias);
+			this.aliasMap.put(alias, name);
+		}
+	}}
 
     /**
      * Return whether alias overriding is allowed.
@@ -75,8 +74,7 @@
         return true;
     }
 
-    /**
-     *
+	/***
      * name:  A
      * alias: C
      * 是否存在C是A的别名
@@ -84,29 +82,31 @@
      * B -> A, 存在B是A的别名
      * 所以存在C是A的别名
      *
-     * Determine whether the given name has the given alias registered.
-     * @param name the name to check
-     * @param alias the alias to look for
-     * @since 4.2.1
-     */
-    public boolean hasAlias(String name, String alias) {
-        for (Map.Entry<String, String> entry : this.aliasMap.entrySet()) {
-            String registeredName = entry.getValue();
-            if (registeredName.equals(name)) {
-                String registeredAlias = entry.getKey();
-                return (registeredAlias.equals(alias) || hasAlias(registeredAlias, alias));
-            }
-        }
-        return false;
-    }
-
-    @Override
-    public void removeAlias(String alias) {
-        String name = this.aliasMap.remove(alias);
-        if (name == null) {
-            throw new IllegalStateException("No alias '" + alias + "' registered");
-        }
-    }
+	 * Determine whether the given name has the given alias registered.
+	 * @param name the name to check
+	 * @param alias the alias to look for
+	 * @since 4.2.1
+	 */
+	public boolean hasAlias(String name, String alias) {
+		for (Map.Entry<String, String> entry : this.aliasMap.entrySet()) {
+			String registeredName = entry.getValue();
+			if (registeredName.equals(name)) {
+				String registeredAlias = entry.getKey();
+				if (registeredAlias.equals(alias) || hasAlias(registeredAlias, alias)){
+					return true;
+				}
+			}
+		}
+		return false;
+	}
+
+	@Override
+	public void removeAlias(String alias) {
+		synchronized (this.aliasMap) {String name = this.aliasMap.remove(alias);
+		if (name == null) {
+			throw new IllegalStateException("No alias '" + alias + "' registered");
+		}
+	}}
 
     @Override
     public boolean isAlias(String name) {
@@ -219,181 +219,5 @@
         while (resolvedName != null);
         return canonicalName;
     }
-=======
-	/** Map from alias to canonical name */
-	private final Map<String, String> aliasMap = new ConcurrentHashMap<String, String>(16);
-
-
-	@Override
-	public void registerAlias(String name, String alias) {
-		Assert.hasText(name, "'name' must not be empty");
-		Assert.hasText(alias, "'alias' must not be empty");
-		synchronized (this.aliasMap) {
-			if (alias.equals(name)) {
-				this.aliasMap.remove(alias);
-			}
-			else {
-				String registeredName = this.aliasMap.get(alias);
-				if (registeredName != null) {
-					if (registeredName.equals(name)) {
-						// An existing alias - no need to re-register
-						return;
-					}
-					if (!allowAliasOverriding()) {
-						throw new IllegalStateException("Cannot register alias '" + alias + "' for name '" +
-								name + "': It is already registered for name '" + registeredName + "'.");
-					}
-				}
-				checkForAliasCircle(name, alias);
-				this.aliasMap.put(alias, name);
-			}
-		}
-	}
-
-	/**
-	 * Return whether alias overriding is allowed.
-	 * Default is {@code true}.
-	 */
-	protected boolean allowAliasOverriding() {
-		return true;
-	}
-
-	/**
-	 * Determine whether the given name has the given alias registered.
-	 * @param name the name to check
-	 * @param alias the alias to look for
-	 * @since 4.2.1
-	 */
-	public boolean hasAlias(String name, String alias) {
-		for (Map.Entry<String, String> entry : this.aliasMap.entrySet()) {
-			String registeredName = entry.getValue();
-			if (registeredName.equals(name)) {
-				String registeredAlias = entry.getKey();
-				if (registeredAlias.equals(alias) || hasAlias(registeredAlias, alias)) {
-					return true;
-				}
-			}
-		}
-		return false;
-	}
-
-	@Override
-	public void removeAlias(String alias) {
-		synchronized (this.aliasMap) {
-			String name = this.aliasMap.remove(alias);
-			if (name == null) {
-				throw new IllegalStateException("No alias '" + alias + "' registered");
-			}
-		}
-	}
-
-	@Override
-	public boolean isAlias(String name) {
-		return this.aliasMap.containsKey(name);
-	}
-
-	@Override
-	public String[] getAliases(String name) {
-		List<String> result = new ArrayList<String>();
-		synchronized (this.aliasMap) {
-			retrieveAliases(name, result);
-		}
-		return StringUtils.toStringArray(result);
-	}
-
-	/**
-	 * Transitively retrieve all aliases for the given name.
-	 * @param name the target name to find aliases for
-	 * @param result the resulting aliases list
-	 */
-	private void retrieveAliases(String name, List<String> result) {
-		for (Map.Entry<String, String> entry : this.aliasMap.entrySet()) {
-			String registeredName = entry.getValue();
-			if (registeredName.equals(name)) {
-				String alias = entry.getKey();
-				result.add(alias);
-				retrieveAliases(alias, result);
-			}
-		}
-	}
-
-	/**
-	 * Resolve all alias target names and aliases registered in this
-	 * factory, applying the given StringValueResolver to them.
-	 * <p>The value resolver may for example resolve placeholders
-	 * in target bean names and even in alias names.
-	 * @param valueResolver the StringValueResolver to apply
-	 */
-	public void resolveAliases(StringValueResolver valueResolver) {
-		Assert.notNull(valueResolver, "StringValueResolver must not be null");
-		synchronized (this.aliasMap) {
-			Map<String, String> aliasCopy = new HashMap<String, String>(this.aliasMap);
-			for (String alias : aliasCopy.keySet()) {
-				String registeredName = aliasCopy.get(alias);
-				String resolvedAlias = valueResolver.resolveStringValue(alias);
-				String resolvedName = valueResolver.resolveStringValue(registeredName);
-				if (resolvedAlias == null || resolvedName == null || resolvedAlias.equals(resolvedName)) {
-					this.aliasMap.remove(alias);
-				}
-				else if (!resolvedAlias.equals(alias)) {
-					String existingName = this.aliasMap.get(resolvedAlias);
-					if (existingName != null) {
-						if (existingName.equals(resolvedName)) {
-							// Pointing to existing alias - just remove placeholder
-							this.aliasMap.remove(alias);
-							break;
-						}
-						throw new IllegalStateException(
-								"Cannot register resolved alias '" + resolvedAlias + "' (original: '" + alias +
-								"') for name '" + resolvedName + "': It is already registered for name '" +
-								registeredName + "'.");
-					}
-					checkForAliasCircle(resolvedName, resolvedAlias);
-					this.aliasMap.remove(alias);
-					this.aliasMap.put(resolvedAlias, resolvedName);
-				}
-				else if (!registeredName.equals(resolvedName)) {
-					this.aliasMap.put(alias, resolvedName);
-				}
-			}
-		}
-	}
-
-	/**
-	 * Check whether the given name points back to the given alias as an alias
-	 * in the other direction already, catching a circular reference upfront
-	 * and throwing a corresponding IllegalStateException.
-	 * @param name the candidate name
-	 * @param alias the candidate alias
-	 * @see #registerAlias
-	 * @see #hasAlias
-	 */
-	protected void checkForAliasCircle(String name, String alias) {
-		if (hasAlias(alias, name)) {
-			throw new IllegalStateException("Cannot register alias '" + alias +
-					"' for name '" + name + "': Circular reference - '" +
-					name + "' is a direct or indirect alias for '" + alias + "' already");
-		}
-	}
-
-	/**
-	 * Determine the raw name, resolving aliases to canonical names.
-	 * @param name the user-specified name
-	 * @return the transformed name
-	 */
-	public String canonicalName(String name) {
-		String canonicalName = name;
-		// Handle aliasing...
-		String resolvedName;
-		do {
-			resolvedName = this.aliasMap.get(canonicalName);
-			if (resolvedName != null) {
-				canonicalName = resolvedName;
-			}
-		}
-		while (resolvedName != null);
-		return canonicalName;
-	}
->>>>>>> f60bb825
 
 }